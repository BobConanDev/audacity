/**********************************************************************

  Audacity: A Digital Audio Editor

  SelectionBar.h

  Dominic Mazzoni

**********************************************************************/

#ifndef __AUDACITY_SELECTION_BAR__
#define __AUDACITY_SELECTION_BAR__

#include <wx/defs.h>

#include "ToolBar.h"

// Column for 
//   Project rate
//   Snap To
//   Option Button
//   Vertical Line
//   Selection fields
//   Vertical Line
//   Cursor position

<<<<<<< HEAD
#ifdef OPTIONS_BUTTON
#define SIZER_COLS 6
#else
#define SIZER_COLS 5
#endif
=======
#define SIZER_COLS 7
>>>>>>> af54ac9c

class wxBitmap;
class wxCheckBox;
class wxChoice;
class wxComboBox;
class wxCommandEvent;
class wxDC;
class wxRadioButton;
class wxSizeEvent;
class wxStaticText;

class SelectionBarListener;
class NumericTextCtrl;

enum
{
   numSelectionBarButtons = 1,
};

class SelectionBar final : public ToolBar {

 public:
   SelectionBar();
   virtual ~SelectionBar();

   void Create(wxWindow *parent) override;

   void Populate() override;
   void Repaint(wxDC * WXUNUSED(dc)) override {};
   void EnableDisableButtons() override {};
   void UpdatePrefs() override;

   void SetTimes(double start, double end, double audio);
   void SetField(const wxChar *msg, int fieldNum);
   void SetSnapTo(int);
   void SetSelectionFormat(const NumericFormatId & format);
   void SetRate(double rate);
   void SetListener(SelectionBarListener *l);
   void RegenerateTooltips() override;
   void OnButton(wxCommandEvent & event);

 private:
   wxRadioButton * AddRadioButton( const wxString & Name, int id, 
      wxSizer * pSizer, long style);
   auStaticText * AddTitle( const wxString & Title, 
      wxSizer * pSizer );
   NumericTextCtrl * AddTime( const wxString Name, int id, wxSizer * pSizer );
   void AddVLine(  wxSizer * pSizer );

   void SetSelectionMode(int mode);
   void ShowHideControls(int mode);
   void SetDrivers( int driver1, int driver2 );
   void ValuesToControls();
   void OnUpdate(wxCommandEvent &evt);
   void OnChangedTime(wxCommandEvent &evt);
   void OnTitleClicked(int newDriver );
   void OnStartTitleClicked(wxMouseEvent & event);
   void OnCenterTitleClicked(wxMouseEvent & event);
   void OnLengthTitleClicked(wxMouseEvent & event);
   void OnEndTitleClicked(wxMouseEvent & event);

   void OnModeDecClicked(wxMouseEvent & event);
   void OnModeIncClicked(wxMouseEvent & event);
   void OnChooserTitleClicked(wxMouseEvent & event);

   void OnRate(wxCommandEvent & event);
   void OnSnapTo(wxCommandEvent & event);
   void OnChoice(wxCommandEvent & event);
   void OnFocus(wxFocusEvent &event);
   void OnCaptureKey(wxCommandEvent &event);
   void OnSize(wxSizeEvent &evt);
   void OnFieldChoice(wxCommandEvent &event);

   void ModifySelection(int newDriver, bool done = false);
   void UpdateRates();
   void SelectionModeUpdated();

   SelectionBarListener * mListener;
   double mRate;
   double mStart, mEnd, mLength, mCenter;
   wxString mField[10];

   // Only used if we use radio buttons.
   bool mbUseNativeRadioButton;

   // These two numbers say which two controls 
   // drive the other two.
   int mDrive1;
   int mDrive2;

   int mSelectionMode;

   NumericTextCtrl   *mStartTime;
   NumericTextCtrl   *mCenterTime;
   NumericTextCtrl   *mLengthTime;
   NumericTextCtrl   *mEndTime;
<<<<<<< HEAD

#ifdef SEL_CHOICE
=======
   NumericTextCtrl   *mAudioTime;
>>>>>>> af54ac9c
   wxChoice * mChoice;
   wxStaticText * mProxy;
   wxComboBox     *mRateBox;
   wxChoice       *mSnapTo;
   wxWindow       *mRateText;

   AButton * mButtons[numSelectionBarButtons];

 public:

   DECLARE_CLASS(SelectionBar)
   DECLARE_EVENT_TABLE()
};

#endif
<|MERGE_RESOLUTION|>--- conflicted
+++ resolved
@@ -24,15 +24,7 @@
 //   Vertical Line
 //   Cursor position
 
-<<<<<<< HEAD
-#ifdef OPTIONS_BUTTON
-#define SIZER_COLS 6
-#else
 #define SIZER_COLS 5
-#endif
-=======
-#define SIZER_COLS 7
->>>>>>> af54ac9c
 
 class wxBitmap;
 class wxCheckBox;
@@ -129,12 +121,6 @@
    NumericTextCtrl   *mCenterTime;
    NumericTextCtrl   *mLengthTime;
    NumericTextCtrl   *mEndTime;
-<<<<<<< HEAD
-
-#ifdef SEL_CHOICE
-=======
-   NumericTextCtrl   *mAudioTime;
->>>>>>> af54ac9c
    wxChoice * mChoice;
    wxStaticText * mProxy;
    wxComboBox     *mRateBox;
