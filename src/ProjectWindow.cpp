--- conflicted
+++ resolved
@@ -604,7 +604,6 @@
    mNextWindowID = NextID;
    
    constexpr auto EffectsPanelMaxWidth { 500 };
-   constexpr auto EffectsPanelMinWidth { 255 };
    constexpr auto TrackPanelMinWidth { 250 };
 
    // Two sub-windows need to be made before Init(),
@@ -654,21 +653,6 @@
 
    mContainerWindow->Initialize(mTrackListWindow);
 
-<<<<<<< HEAD
-=======
-   auto effectsPanel = safenew ThemedWindowWrapper<RealtimeEffectPanel>(
-      project, mContainerWindow, wxID_ANY);
-   effectsPanel->SetMinSize({EffectsPanelMinWidth, -1});
-   effectsPanel->SetName(_("Realtime effects"));
-   effectsPanel->SetBackgroundColorIndex(clrMedium);
-   effectsPanel->Hide();//initially hidden
-   effectsPanel->Bind(wxEVT_CLOSE_WINDOW, [this](wxCloseEvent&)
-   {
-      HideEffectsPanel();
-   });
-   mEffectsWindow = effectsPanel;
-
->>>>>>> 0b46906f
 #ifdef EXPERIMENTAL_DA2
    mTrackListWindow->SetBackgroundColour(theTheme.Colour( clrMedium ));
 #endif
