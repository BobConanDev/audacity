/**********************************************************************

  Audacity: A Digital Audio Editor

  DevicePrefs.cpp

  Joshua Haberman
  Dominic Mazzoni
  James Crook

*******************************************************************//**

\class DevicePrefs
\brief A PrefsPanel used to select recording and playback devices and
other settings.

  Presents interface for user to select the recording device and
  playback device, from the list of choices that PortAudio
  makes available.

  Also lets user decide how many channels to record.

*//********************************************************************/

#include "../Audacity.h"
#include "DevicePrefs.h"

#include <wx/defs.h>

#include <wx/choice.h>
#include <wx/intl.h>
#include <wx/log.h>
#include <wx/textctrl.h>

#include "portaudio.h"

#include "../AudioIO.h"
#include "../Internat.h"
#include "../Prefs.h"
#include "../ShuttleGui.h"
#include "../DeviceManager.h"

enum {
   HostID = 10000,
   PlayID,
   RecordID,
   ChannelsID
};

BEGIN_EVENT_TABLE(DevicePrefs, PrefsPanel)
   EVT_CHOICE(HostID, DevicePrefs::OnHost)
   EVT_CHOICE(RecordID, DevicePrefs::OnDevice)
END_EVENT_TABLE()

DevicePrefs::DevicePrefs(wxWindow * parent, wxWindowID winid, int Options)
:  PrefsPanel(parent, winid, _("Devices")), mOptions( Options )
{
   mRecord = nullptr;
   mPlay = nullptr;
   Populate();
}

DevicePrefs::~DevicePrefs()
{
}


ComponentInterfaceSymbol DevicePrefs::GetSymbol()
{
   return DEVICE_PREFS_PLUGIN_SYMBOL;
}

wxString DevicePrefs::GetDescription()
{
   return _("Preferences for Device");
}

wxString DevicePrefs::HelpPageName()
{
   return "Devices_Preferences";
}

void DevicePrefs::Populate()
{
   // First any pre-processing for constructing the GUI.
   GetNamesAndLabels();

   // Get current setting for devices
   mPlayDevice = gPrefs->Read(wxT("/AudioIO/PlaybackDevice"), wxT(""));
   mRecordDevice = gPrefs->Read(wxT("/AudioIO/RecordingDevice"), wxT(""));
   mRecordSource = gPrefs->Read(wxT("/AudioIO/RecordingSource"), wxT(""));
   mRecordChannels = gPrefs->Read(wxT("/AudioIO/RecordChannels"), 2L);

   //------------------------- Main section --------------------
   // Now construct the GUI itself.
   // Use 'eIsCreatingFromPrefs' so that the GUI is
   // initialised with values from gPrefs.
   ShuttleGui S(this, eIsCreatingFromPrefs);
   PopulateOrExchange(S);
   // ----------------------- End of main section --------------

   wxCommandEvent e;
   OnHost(e);
}


/*
 * Get names of device hosts.
 */
void DevicePrefs::GetNamesAndLabels()
{
   // Gather list of hosts.  Only added hosts that have devices attached.
   // FIXME: TRAP_ERR PaErrorCode not handled in DevicePrefs GetNamesAndLabels()
   // With an error code won't add hosts, but won't report a problem either.
   int nDevices = Pa_GetDeviceCount();
   for (int i = 0; i < nDevices; i++) {
      const PaDeviceInfo *info = Pa_GetDeviceInfo(i);
      if ((info!=NULL)&&(info->maxOutputChannels > 0 || info->maxInputChannels > 0)) {
         wxString name = wxSafeConvertMB2WX(Pa_GetHostApiInfo(info->hostApi)->name);
         if ( ! make_iterator_range( mHostNames ).contains( name ) ) {
            mHostNames.push_back(name);
            mHostLabels.push_back(name);
         }
      }
   }
}

void DevicePrefs::PopulateOrExchange(ShuttleGui & S)
{
<<<<<<< HEAD

   bool bHasPlay = (mOptions==0) || (mOptions==1);
   bool bHasRecord = (mOptions==0) || (mOptions==2);
   bool bHasLatency = (mOptions==0);

   wxArrayString empty;

=======
>>>>>>> 440fc17c
   S.SetBorder(2);
   if( bHasLatency ) S.StartScroller();

   S.StartStatic(_("Interface"));
   {
      S.StartMultiColumn(2);
      {
         S.Id(HostID);
         mHost = S.TieChoice(_("&Host:"),
                             wxT("/AudioIO/Host"),
                             wxT(""),
                             mHostNames,
                             mHostLabels);

         S.AddPrompt(_("Using:"));
         S.AddFixedText(wxString(wxSafeConvertMB2WX(Pa_GetVersionText())));
      }
      S.EndMultiColumn();
   }
   S.EndStatic();

   if( bHasPlay )
   {
      S.StartStatic(_("Playback"));
      {
<<<<<<< HEAD
         S.StartMultiColumn(2);
         {
            S.Id(PlayID);
            mPlay = S.AddChoice(_("&Device:"),
                                wxEmptyString,
                                &empty);
         }
         S.EndMultiColumn();
=======
         S.Id(PlayID);
         mPlay = S.AddChoice(_("&Device:"),
                             {} );
>>>>>>> 440fc17c
      }
      S.EndStatic();
   }

   if( bHasRecord )
   {
      S.StartStatic(_("Recording"));
      {
<<<<<<< HEAD
         S.StartMultiColumn(2);
         {
            S.Id(RecordID);
            mRecord = S.AddChoice(_("De&vice:"),
                                  wxEmptyString,
                                  &empty);

            S.Id(ChannelsID);
            mChannels = S.AddChoice(_("Cha&nnels:"),
                                    wxEmptyString,
                                    &empty);
         }
         S.EndMultiColumn();
=======
         S.Id(RecordID);
         mRecord = S.AddChoice(_("De&vice:"),
                               {} );

         S.Id(ChannelsID);
         mChannels = S.AddChoice(_("Cha&nnels:"),
                                 {} );
>>>>>>> 440fc17c
      }
      S.EndStatic();
   }

   if( bHasLatency ) {
      // These previously lived in recording preferences.
      // However they are liable to become device specific.
      // Buffering also affects playback, not just recording, so is a device characteristic.
      S.StartStatic( _("Latency"));
      {
         S.StartThreeColumn();
         {
            wxTextCtrl *w;
            // only show the following controls if we use Portaudio v19, because
            // for Portaudio v18 we always use default buffer sizes
            w = S.TieNumericTextBox(_("&Buffer length:"),
                                    wxT("/AudioIO/LatencyDuration"),
                                    DEFAULT_LATENCY_DURATION,
                                    9);
            S.AddUnits(_("milliseconds"));
            if( w ) w->SetName(w->GetName() + wxT(" ") + _("milliseconds"));

         w = S.TieNumericTextBox(_("&Latency compensation:"),
                                    wxT("/AudioIO/LatencyCorrection"),
                                    DEFAULT_LATENCY_CORRECTION,
                                    9);
            S.AddUnits(_("milliseconds"));
            if( w ) w->SetName(w->GetName() + wxT(" ") + _("milliseconds"));
         }
         S.EndThreeColumn();
      }
      S.EndStatic();
   }
   if( bHasLatency ) S.EndScroller();

}

void DevicePrefs::OnHost(wxCommandEvent & e)
{
   // Bail if we have no hosts
   if (mHostNames.size() < 1)
      return;

   // Find the index for the host API selected
   int index = -1;
   wxString apiName = mHostNames[mHost->GetCurrentSelection()];
   int nHosts = Pa_GetHostApiCount();
   for (int i = 0; i < nHosts; ++i) {
      wxString name = wxSafeConvertMB2WX(Pa_GetHostApiInfo(i)->name);
      if (name == apiName) {
         index = i;
         break;
      }
   }
   // We should always find the host!
   if (index < 0) {
      wxLogDebug(wxT("DevicePrefs::OnHost(): API index not found"));
      return;
   }

   int nDevices = Pa_GetDeviceCount();

   // FIXME: TRAP_ERR PaErrorCode not handled.  nDevices can be negative number.
   if (nDevices == 0) {
      mHost->Clear();
      mHost->Append(_("No audio interfaces"), (void *) NULL);
      mHost->SetSelection(0);
   }

   const std::vector<DeviceSourceMap> &inMaps  = DeviceManager::Instance()->GetInputDeviceMaps();
   const std::vector<DeviceSourceMap> &outMaps = DeviceManager::Instance()->GetOutputDeviceMaps();

   wxArrayString playnames;
   wxArrayString recordnames;
   size_t i;
   int devindex;  /* temp variable to hold the numeric ID of each device in turn */
   wxString device;
   wxString recDevice;

   recDevice = mRecordDevice;
   if (!this->mRecordSource.empty())
      recDevice += wxT(": ") + mRecordSource;

   if( mRecord )
   {
      mRecord->Clear();
      for (i = 0; i < inMaps.size(); i++) {
         if (index == inMaps[i].hostIndex) {
            device   = MakeDeviceSourceString(&inMaps[i]);
            devindex = mRecord->Append(device);
            // We need to const cast here because SetClientData is a wx function
            // It is okay beause the original variable is non-const.
            mRecord->SetClientData(devindex, const_cast<DeviceSourceMap *>(&inMaps[i]));
            if (device == recDevice) {  /* if this is the default device, select it */
               mRecord->SetSelection(devindex);
            }
         }
      }
      if (mRecord->GetCount() == 0) {
         recordnames.Add(_("No devices found"));
         mRecord->Append(recordnames[0], (void *) NULL);
         mRecord->SetSelection(0);
      }
   }

   if( mPlay )
   {
      mPlay->Clear();
      for (i = 0; i < outMaps.size(); i++) {
         if (index == outMaps[i].hostIndex) {
            device   = MakeDeviceSourceString(&outMaps[i]);
            devindex = mPlay->Append(device);
            mPlay->SetClientData(devindex, const_cast<DeviceSourceMap *>(&outMaps[i]));
            if (device == mPlayDevice) {  /* if this is the default device, select it */
               mPlay->SetSelection(devindex);
            }
         }
      }

<<<<<<< HEAD
      /* deal with not having any devices at all */
      if (mPlay->GetCount() == 0) {
         playnames.Add(_("No devices found"));
         mPlay->Append(playnames[0], (void *) NULL);
         mPlay->SetSelection(0);
      }
=======
   /* deal with not having any devices at all */
   if (mPlay->GetCount() == 0) {
      playnames.push_back(_("No devices found"));
      mPlay->Append(playnames[0], (void *) NULL);
      mPlay->SetSelection(0);
   }
   if (mRecord->GetCount() == 0) {
      recordnames.push_back(_("No devices found"));
      mRecord->Append(recordnames[0], (void *) NULL);
      mRecord->SetSelection(0);
   }
>>>>>>> 440fc17c

      /* what if we have no device selected? we should choose the default on
       * this API, as defined by PortAudio. We then fall back to using 0 only if
       * that fails */
      if (mPlay->GetCount() && mPlay->GetSelection() == wxNOT_FOUND) {
         DeviceSourceMap *defaultMap = DeviceManager::Instance()->GetDefaultOutputDevice(index);
         if (defaultMap)
            mPlay->SetStringSelection(MakeDeviceSourceString(defaultMap));

         if (mPlay->GetSelection() == wxNOT_FOUND) {
            mPlay->SetSelection(0);
         }
      }
   }


   if (mRecord && mRecord->GetCount() && mRecord->GetSelection() == wxNOT_FOUND) {
      DeviceSourceMap *defaultMap = DeviceManager::Instance()->GetDefaultInputDevice(index);
      if (defaultMap)
         mRecord->SetStringSelection(MakeDeviceSourceString(defaultMap));

      if (mPlay && mPlay->GetSelection() == wxNOT_FOUND) {
         mPlay->SetSelection(0);
      }
   }

   ShuttleGui S(this, eIsCreating);
   if( mPlay )
      S.SetSizeHints(mPlay, mPlay->GetStrings());
   if( mRecord )
      S.SetSizeHints(mRecord, mRecord->GetStrings());
   OnDevice(e);
}

void DevicePrefs::OnDevice(wxCommandEvent & WXUNUSED(event))
{
   if( !mRecord )
      return;

   int ndx = mRecord->GetCurrentSelection();
   if (ndx == wxNOT_FOUND) {
      ndx = 0;
   }

   int sel = mChannels->GetSelection();
   int cnt = 0;

   DeviceSourceMap *inMap = (DeviceSourceMap *) mRecord->GetClientData(ndx);
   if (inMap != NULL) {
      cnt = inMap->numChannels;
   }

   if (sel != wxNOT_FOUND) {
      mRecordChannels = sel + 1;
   }

   mChannels->Clear();

   // Mimic old behavior
   if (cnt <= 0) {
      cnt = 16;
   }

   // Place an artifical limit on the number of channels to prevent an
   // outrageous number.  I don't know if this is really necessary, but
   // it doesn't hurt.
   if (cnt > 256) {
      cnt = 256;
   }

   wxArrayStringEx channelnames;

   // Channel counts, mono, stereo etc...
   for (int i = 0; i < cnt; i++) {
      wxString name;

      if (i == 0) {
         name = _("1 (Mono)");
      }
      else if (i == 1) {
         name = _("2 (Stereo)");
      }
      else {
         name = wxString::Format(wxT("%d"), i + 1);
      }

      channelnames.push_back(name);
      int index = mChannels->Append(name);
      if (i == mRecordChannels - 1) {
         mChannels->SetSelection(index);
      }
   }

   if (mChannels->GetCount() && mChannels->GetCurrentSelection() == wxNOT_FOUND) {
      mChannels->SetSelection(0);
   }

   ShuttleGui S(this, eIsCreating);
   S.SetSizeHints(mChannels, channelnames);
   Layout();
}

bool DevicePrefs::Commit()
{
   ShuttleGui S(this, eIsSavingToPrefs);
   PopulateOrExchange(S);
   DeviceSourceMap *map = NULL;

   if (mPlay && mPlay->GetCount() > 0) {
      map = (DeviceSourceMap *) mPlay->GetClientData(
            mPlay->GetSelection());
   }
   if (map) {
      gPrefs->Write(wxT("/AudioIO/PlaybackDevice"), map->deviceString);
   }

   map = NULL;
   if (mRecord && mRecord->GetCount() > 0) {
      map = (DeviceSourceMap *) mRecord->GetClientData(mRecord->GetSelection());
   }
   if (map) {
      gPrefs->Write(wxT("/AudioIO/RecordingDevice"),
                    map->deviceString);
      gPrefs->Write(wxT("/AudioIO/RecordingSourceIndex"),
                    map->sourceIndex);
      if (map->totalSources >= 1) {
         gPrefs->Write(wxT("/AudioIO/RecordingSource"),
                       map->sourceString);
      } else {
         gPrefs->Write(wxT("/AudioIO/RecordingSource"),
                       wxT(""));
      }
      gPrefs->Write(wxT("/AudioIO/RecordChannels"),
                    mChannels->GetSelection() + 1);
   }

   return true;
}

PrefsPanel *DevicePrefsFactory::operator () (wxWindow *parent, wxWindowID winid)
{
   wxASSERT(parent); // to justify safenew
   return safenew DevicePrefs(parent, winid);
}<|MERGE_RESOLUTION|>--- conflicted
+++ resolved
@@ -127,16 +127,11 @@
 
 void DevicePrefs::PopulateOrExchange(ShuttleGui & S)
 {
-<<<<<<< HEAD
 
    bool bHasPlay = (mOptions==0) || (mOptions==1);
    bool bHasRecord = (mOptions==0) || (mOptions==2);
    bool bHasLatency = (mOptions==0);
 
-   wxArrayString empty;
-
-=======
->>>>>>> 440fc17c
    S.SetBorder(2);
    if( bHasLatency ) S.StartScroller();
 
@@ -162,20 +157,13 @@
    {
       S.StartStatic(_("Playback"));
       {
-<<<<<<< HEAD
          S.StartMultiColumn(2);
          {
             S.Id(PlayID);
             mPlay = S.AddChoice(_("&Device:"),
-                                wxEmptyString,
-                                &empty);
+                             {} );
          }
          S.EndMultiColumn();
-=======
-         S.Id(PlayID);
-         mPlay = S.AddChoice(_("&Device:"),
-                             {} );
->>>>>>> 440fc17c
       }
       S.EndStatic();
    }
@@ -184,29 +172,17 @@
    {
       S.StartStatic(_("Recording"));
       {
-<<<<<<< HEAD
          S.StartMultiColumn(2);
          {
             S.Id(RecordID);
             mRecord = S.AddChoice(_("De&vice:"),
-                                  wxEmptyString,
-                                  &empty);
+                               {} );
 
             S.Id(ChannelsID);
             mChannels = S.AddChoice(_("Cha&nnels:"),
-                                    wxEmptyString,
-                                    &empty);
+                                 {} );
          }
          S.EndMultiColumn();
-=======
-         S.Id(RecordID);
-         mRecord = S.AddChoice(_("De&vice:"),
-                               {} );
-
-         S.Id(ChannelsID);
-         mChannels = S.AddChoice(_("Cha&nnels:"),
-                                 {} );
->>>>>>> 440fc17c
       }
       S.EndStatic();
    }
@@ -306,7 +282,7 @@
          }
       }
       if (mRecord->GetCount() == 0) {
-         recordnames.Add(_("No devices found"));
+         recordnames.push_back(_("No devices found"));
          mRecord->Append(recordnames[0], (void *) NULL);
          mRecord->SetSelection(0);
       }
@@ -326,26 +302,13 @@
          }
       }
 
-<<<<<<< HEAD
       /* deal with not having any devices at all */
       if (mPlay->GetCount() == 0) {
-         playnames.Add(_("No devices found"));
+      playnames.push_back(_("No devices found"));
          mPlay->Append(playnames[0], (void *) NULL);
          mPlay->SetSelection(0);
       }
-=======
-   /* deal with not having any devices at all */
-   if (mPlay->GetCount() == 0) {
-      playnames.push_back(_("No devices found"));
-      mPlay->Append(playnames[0], (void *) NULL);
-      mPlay->SetSelection(0);
-   }
-   if (mRecord->GetCount() == 0) {
       recordnames.push_back(_("No devices found"));
-      mRecord->Append(recordnames[0], (void *) NULL);
-      mRecord->SetSelection(0);
-   }
->>>>>>> 440fc17c
 
       /* what if we have no device selected? we should choose the default on
        * this API, as defined by PortAudio. We then fall back to using 0 only if
