/**********************************************************************

  Audacity: A Digital Audio Editor

  ASlider.cpp

  Dominic Mazzoni

*******************************************************************//**

\class ASlider
\brief ASlider is a custom slider, allowing for a slicker look and
feel.

It allows you to use images for the slider background and
the thumb.

*//****************************************************************//**

\class LWSlider
\brief Lightweight version of ASlider.  In other words it does not
have a window permanently associated with it.

*//****************************************************************//**

\class SliderDialog
\brief Pop up dialog used with an LWSlider.

*//****************************************************************//**

\class TipPanel
\brief A wxPopupWindow used to give the numerical value of an LWSlider
or ASlider.

*//*******************************************************************/


#include "../Audacity.h"

#include <math.h>

#include <wx/defs.h>
#include <wx/dcbuffer.h>
#include <wx/dcclient.h>
#include <wx/dcmemory.h>
#include <wx/graphics.h>
#include <wx/image.h>
#include <wx/msgdlg.h>
#include <wx/panel.h>
#include <wx/tooltip.h>
#include <wx/debug.h>
#include <wx/textctrl.h>
#include <wx/valtext.h>
#include <wx/dialog.h>
#include <wx/sizer.h>
#include <wx/button.h>
#include <wx/statline.h>
#include <wx/sizer.h>
#include <wx/settings.h>
#include <wx/popupwin.h>
#include <wx/window.h>

#include "../Experimental.h"
#include "ASlider.h"
#include "Ruler.h"

#include "../AColor.h"
#include "../ImageManipulation.h"
#include "../Project.h"
#include "../ShuttleGui.h"

#include "../Theme.h"
#include "../AllThemeResources.h"

#if defined __WXMSW__
const int sliderFontSize = 10;
#else
const int sliderFontSize = 12;
#endif

//
// TipPanel
//

class TipPanel final : public wxFrame
{
 public:
   TipPanel(wxWindow *parent, const wxString & label);
   virtual ~TipPanel() {}

   wxSize GetSize() const;
   void SetPos(const wxPoint & pos);
   void SetLabel(const wxString & label);

private:
   void OnPaint(wxPaintEvent & event);
#if defined(__WXGTK__)
   void OnCreate(wxWindowCreateEvent & event);
#endif

private:
   wxString mMaxLabel;
   wxString mLabel;
   int mWidth;
   int mHeight;

   DECLARE_EVENT_TABLE()
};

BEGIN_EVENT_TABLE(TipPanel, wxFrame)
   EVT_PAINT(TipPanel::OnPaint)
#if defined(__WXGTK__)
   EVT_WINDOW_CREATE(TipPanel::OnCreate)
#endif
END_EVENT_TABLE()

TipPanel::TipPanel(wxWindow *parent, const wxString & maxLabel)
:  wxFrame(parent, wxID_ANY, wxString{}, wxDefaultPosition, wxDefaultSize,
           wxFRAME_SHAPED | wxFRAME_FLOAT_ON_PARENT)
{
   SetBackgroundStyle(wxBG_STYLE_PAINT);

   mMaxLabel = maxLabel;
   wxFont labelFont(sliderFontSize, wxSWISS, wxNORMAL, wxNORMAL);
   GetTextExtent(mMaxLabel, &mWidth, &mHeight, NULL, NULL, &labelFont);

   mWidth += 8;
   mHeight += 8;

#if defined(__WXMSW__) || defined(__WXMAC__)
   wxGraphicsPath path = wxGraphicsRenderer::GetDefaultRenderer()->CreatePath();
   path.AddRoundedRectangle(0, 0, mWidth, mHeight, 5);
   SetShape(path);
#endif
}

wxSize TipPanel::GetSize() const
{
   return wxSize(mWidth, mHeight);
}

void TipPanel::SetPos(const wxPoint & pos)
{
   SetSize(pos.x, pos.y, mWidth, mHeight);
}

void TipPanel::SetLabel(const wxString & label)
{
   mLabel = label;
}

void TipPanel::OnPaint(wxPaintEvent & WXUNUSED(event))
{
   wxAutoBufferedPaintDC dc(this);

   dc.SetPen(*wxBLACK_PEN);
   dc.SetBrush(AColor::tooltipBrush);
   dc.DrawRoundedRectangle(0, 0, mWidth, mHeight, 5);

   dc.SetFont(wxFont(sliderFontSize, wxSWISS, wxNORMAL, wxNORMAL));
   dc.SetTextForeground(AColor::tooltipPen.GetColour());

   int textWidth, textHeight;
   dc.GetTextExtent(mLabel, &textWidth, &textHeight);
   dc.DrawText(mLabel, (mWidth - textWidth) / 2, (mHeight - textHeight) / 2);
}

#if defined(__WXGTK__)
void TipPanel::OnCreate(wxWindowCreateEvent & WXUNUSED(event))
{
   wxGraphicsPath path = wxGraphicsRenderer::GetDefaultRenderer()->CreatePath();
   path.AddRoundedRectangle(0, 0, mWidth, mHeight, 5);
   SetShape(path);
}
#endif

//
// SliderDialog
//

BEGIN_EVENT_TABLE(SliderDialog, wxDialogWrapper)
   EVT_SLIDER(wxID_ANY,SliderDialog::OnSlider)
END_EVENT_TABLE();

SliderDialog::SliderDialog(wxWindow * parent, wxWindowID id,
                           const wxString & title,
                           wxPoint position,
                           wxSize size,
                           int style,
                           float value,
                           float line,
                           float page):
   wxDialogWrapper(parent,id,title,position),
   mStyle(style)
{
   SetName(GetTitle());
   ShuttleGui S(this, eIsCreating);

   S.StartVerticalLay();
   {
      mTextCtrl = S.AddTextBox(wxEmptyString,
                               wxEmptyString,
                               15);
      mTextCtrl->SetValidator(wxTextValidator(wxFILTER_NUMERIC));

      mSlider = safenew ASlider(this,
                            wxID_ANY,
                            title,
                            wxDefaultPosition,
                            size,
                            style,
                            false);
      mSlider->SetScroll(line, page);
      S.AddWindow(mSlider, wxEXPAND);
   }
   S.EndVerticalLay();

   S.AddStandardButtons(eOkButton | eCancelButton);

   Fit();

   mSlider->Set(value);
}

SliderDialog::~SliderDialog()
{
}

bool SliderDialog::TransferDataToWindow()
{
   mTextCtrl->SetValue(wxString::Format(wxT("%g"), mSlider->Get(false)));
   mTextCtrl->SetSelection(-1, -1);

   return true;
}

bool SliderDialog::TransferDataFromWindow()
{
   double value;

   mTextCtrl->GetValue().ToDouble(&value);
   if (mStyle == DB_SLIDER)
      value = DB_TO_LINEAR(value);
   mSlider->Set(value);

   return true;
}

void SliderDialog::OnSlider(wxCommandEvent & event)
{
   TransferDataToWindow();

   event.Skip(false);
}

float SliderDialog::Get()
{
   return mSlider->Get(false);
}

//
// LWSlider
//

// Define the thumb outline
static const wxPoint2DDouble outer[] =
{
   wxPoint2DDouble(  2,  0 ),
   wxPoint2DDouble(  8,  0 ),
   wxPoint2DDouble( 10,  2 ),
   wxPoint2DDouble( 10,  8 ),
   wxPoint2DDouble(  5, 13 ),
   wxPoint2DDouble(  0,  8 ),
   wxPoint2DDouble(  0,  2 ),
   wxPoint2DDouble(  2,  0 )
};

// Define the left and top interior components when enabled
static const wxPoint2DDouble enabledLeftBegin[] =
{
   wxPoint2DDouble(  2,  1 ),
   wxPoint2DDouble(  1,  2 ),
   wxPoint2DDouble(  1,  8 ),
   wxPoint2DDouble(  4,  4 ),
   wxPoint2DDouble(  4,  7 )
};
static const wxPoint2DDouble enabledLeftEnd[] =
{
   wxPoint2DDouble(  8,  1 ),
   wxPoint2DDouble(  1,  8 ),
   wxPoint2DDouble(  5, 12 ),
   wxPoint2DDouble(  6,  4 ),
   wxPoint2DDouble(  6,  7 )
};

// Define right and bottom interior components when enabled
static const wxPoint2DDouble enabledRightBegin[] =
{
   wxPoint2DDouble(  9,  2 ),
   wxPoint2DDouble(  9,  8 ),
   wxPoint2DDouble(  4,  5 ),
   wxPoint2DDouble(  4,  8 ),
};
static const wxPoint2DDouble enabledRightEnd[] =
{
   wxPoint2DDouble(  9,  8 ),
   wxPoint2DDouble(  6, 11 ),
   wxPoint2DDouble(  6,  5 ),
   wxPoint2DDouble(  6,  8 )
};

// Define the interior stripes when disabled
static const wxPoint2DDouble disabledStripesBegin[] =
{
   wxPoint2DDouble(  3,  2 ),
   wxPoint2DDouble(  5,  2 ),
   wxPoint2DDouble(  7,  2 ),
   wxPoint2DDouble(  2,  3 ),
   wxPoint2DDouble(  2,  5 ),
   wxPoint2DDouble(  2,  7 ),
};
static const wxPoint2DDouble disabledStripesEnd[] =
{
   wxPoint2DDouble(  8,  7 ),
   wxPoint2DDouble(  8,  5 ),
   wxPoint2DDouble(  8,  3 ),
   wxPoint2DDouble(  7,  8 ),
   wxPoint2DDouble(  6,  9 ),
   wxPoint2DDouble(  5, 10 ),
};

// Define the right and bottom interior components when disabled
static const wxPoint2DDouble disabledRightBegin[] =
{
   wxPoint2DDouble(  9,  2 ),
   wxPoint2DDouble(  9,  8 ),
};
static const wxPoint2DDouble disabledRightEnd[] =
{
   wxPoint2DDouble(  9,  8 ),
   wxPoint2DDouble(  6, 11 ),
};

// Construct customizable slider
LWSlider::LWSlider(wxWindow * parent,
                     const wxString &name,
                     const wxPoint &pos,
                     const wxSize &size,
                     float minValue,
                     float maxValue,
                     float stepValue,
                     bool canUseShift,
                     int style,
                     bool heavyweight /* = false */,
                     bool popup /* = true */,
                     int orientation /* = wxHORIZONTAL */) // wxHORIZONTAL or wxVERTICAL. wxVERTICAL is currently only for DB_SLIDER.
{
   Init(parent, name, pos, size, minValue, maxValue,
        stepValue, canUseShift, style, heavyweight, popup, 1.0, orientation);
}

#ifdef EXPERIMENTAL_MIDI_OUT
void LWSlider::SetStyle(int style)
{
   mStyle = style;
   mSpeed = 1.0;
   switch(style)
   {
   case PAN_SLIDER:
      mMinValue = -1.0f;
      mMaxValue = +1.0f;
      mStepValue = 0.1f;
      mOrientation = wxHORIZONTAL; //v Vertical PAN_SLIDER currently not handled, forced to horizontal.
      mName = _("Pan");
      break;
   case DB_SLIDER:
      mMinValue = DB_MIN;
      if (mOrientation == wxHORIZONTAL)
         mMaxValue = DB_MAX;
      else
         mMaxValue = DB_MAX; // for MixerBoard //v Previously was 6dB for MixerBoard, but identical for now.
      mStepValue = 1.0f;
      mSpeed = 0.5;
      mName = _("Gain");
      break;
   case FRAC_SLIDER:
      mMinValue = FRAC_MIN;
      mMaxValue = FRAC_MAX;
      mStepValue = STEP_CONTINUOUS;
      break;
   case SPEED_SLIDER:
      mMinValue = SPEED_MIN;
      mMaxValue = SPEED_MAX;
      mStepValue = STEP_CONTINUOUS;
      break;
#ifdef EXPERIMENTAL_MIDI_OUT
   case VEL_SLIDER:
      mMinValue = VEL_MIN;
      mMaxValue = VEL_MAX;
      mStepValue = 1.0f;
      mSpeed = 0.5;
      mName = _("Velocity");
      break;
#endif
   default:
      mMinValue = FRAC_MIN;
      mMaxValue = FRAC_MAX;
      mStepValue = 0.0f;
      wxASSERT(false); // undefined style
   }
}
#endif

// Construct predefined slider
LWSlider::LWSlider(wxWindow *parent,
                   const wxString &name,
                   const wxPoint &pos,
                   const wxSize &size,
                   int style,
                   bool heavyweight /* = false */,
                   bool popup /* = true */,
                   int orientation /* = wxHORIZONTAL */) // wxHORIZONTAL or wxVERTICAL. wxVERTICAL is currently only for DB_SLIDER.
{
   wxString leftLabel, rightLabel;
#ifdef EXPERIMENTAL_MIDI_OUT
   mOrientation = orientation;
   mName = name;

   SetStyle(style);

   Init(parent, mName, pos, size, mMinValue, mMaxValue, mStepValue,
        true, style, heavyweight, popup, mSpeed, mOrientation);
#else
   float minValue, maxValue, stepValue;
   float speed = 1.0;

   switch(style)
   {
   case PAN_SLIDER:
      minValue = -1.0f;
      maxValue = +1.0f;
      stepValue = 0.1f;
      orientation = wxHORIZONTAL; //v Vertical PAN_SLIDER currently not handled, forced to horizontal.
      break;
   case DB_SLIDER:
      minValue = -36.0f;
      if (orientation == wxHORIZONTAL)
         maxValue = 36.0f;
      else
         maxValue = 36.0f; // for MixerBoard //v Previously was 6dB for MixerBoard, but identical for now.
      stepValue = 1.0f;
      speed = 0.5;
      break;
   case FRAC_SLIDER:
      minValue = 0.0f;
      maxValue = 1.0f;
      stepValue = STEP_CONTINUOUS;
      break;
   case SPEED_SLIDER:
      minValue = 0.01f;
      maxValue = 3.0f;
      stepValue = STEP_CONTINUOUS;
      break;

   default:
      minValue = 0.0f;
      maxValue = 1.0f;
      stepValue = 0.0f;
      wxASSERT(false); // undefined style
   }

   Init(parent, name, pos, size, minValue, maxValue, stepValue,
        true, style, heavyweight, popup, speed, orientation);

#endif
}

void LWSlider::Init(wxWindow * parent,
                    const wxString &name,
                    const wxPoint &pos,
                    const wxSize &size,
                    float minValue,
                    float maxValue,
                    float stepValue,
                    bool canUseShift,
                    int style,
                    bool heavyweight,
                    bool popup,
                    float speed,
                    int orientation /* = wxHORIZONTAL */) // wxHORIZONTAL or wxVERTICAL. wxVERTICAL is currently only for DB_SLIDER.
{
   mEnabled = true;
   mName = name;
   mStyle = style;
   mOrientation = orientation;
   mIsDragging = false;
   mParent = parent;
   mHW = heavyweight;
   mPopup = popup;
   mSpeed = speed;
   mID = wxID_ANY;
   mMinValue = minValue;
   mMaxValue = maxValue;
   mStepValue = stepValue;
   mCanUseShift = canUseShift;
   mCurrentValue = 0.0f;
   mDefaultValue = 0.0f;
   mDefaultShortcut = false;
   mBitmap = NULL;
   mThumbBitmap = NULL;
   mScrollLine = 1.0f;
   mScrollPage = 5.0f;
   mTipPanel = NULL;

   AdjustSize(size);

   Move(pos);
}

LWSlider::~LWSlider()
{
}

wxWindowID LWSlider::GetId()
{
   return mID;
}

void LWSlider::SetId(wxWindowID id)
{
   mID = id;
}

void LWSlider::SetDefaultValue(float value)
{
   SetDefaultShortcut(true);
   mDefaultValue = value;
}

void LWSlider::SetDefaultShortcut(bool value)
{
   mDefaultShortcut = value;
}

void LWSlider::GetScroll(float & line, float & page)
{
   line = mScrollLine;
   page = mScrollPage;
}

void LWSlider::SetScroll(float line, float page)
{
   mScrollLine = line;
   mScrollPage = page;
}

void LWSlider::Move(const wxPoint &newpos)
{
   mLeft = newpos.x;
   mTop = newpos.y;
}

void LWSlider::AdjustSize(const wxSize & sz)
{
   mWidth = sz.GetWidth();
   mHeight = sz.GetHeight();

<<<<<<< HEAD
   mThumbWidth = 11;
   mThumbHeight = 20;
=======
   if( mBitmap ){
      mBitmap.release();
   }
   mThumbWidth = 14;
   mThumbHeight = 14;
>>>>>>> 8b90a8f3

   if (mOrientation == wxHORIZONTAL)
   {
      mCenterY = mHeight - 9;
   }
   else
   {
      mCenterX = mWidth - 9;
   }

   if (mOrientation == wxHORIZONTAL)
   {
      mLeftX = mThumbWidth/2;
      mRightX = mWidth - mThumbWidth/2 - 1;
      mWidthX = mRightX - mLeftX;
   }
   else
   {
      mTopY = mThumbWidth/2;
      mBottomY = mHeight - mThumbWidth/2 - 1;
      mHeightY = mBottomY - mTopY;
   }

   Refresh();
}

void LWSlider::OnPaint(wxDC &dc)
{
   if (!mBitmap || !mThumbBitmap)
   {
      Draw(dc);
   }

   //thumbPos should be in pixels
   int thumbPos = ValueToPosition(mCurrentValue);
   int thumbOrtho; // position in axis orthogonal to mOrientation
   if (mOrientation == wxHORIZONTAL)
      thumbOrtho = mCenterY - (mThumbHeight/2);
   else
      thumbOrtho = mCenterX - (mThumbWidth/2);

#if !defined(__WXMAC__)
   if( mHW )
   {
      dc.Clear();
   }
#endif

   dc.DrawBitmap(*mBitmap, mLeft, mTop, true);
   if (mOrientation == wxHORIZONTAL)
   {
      dc.DrawBitmap(*mThumbBitmap, mLeft+thumbPos, mTop+thumbOrtho, true);
   }
   else
   {
      dc.DrawBitmap(*mThumbBitmap, mLeft+thumbOrtho, mTop+thumbPos, true);
   }

   if (mTipPanel)
   {
      mTipPanel->Update();
   }
}

void LWSlider::OnSize( wxSizeEvent & event )
{
   AdjustSize(event.GetSize());

   Refresh();
}

void LWSlider::Draw(wxDC & paintDC)
{
   // The color we'll use to create the mask
   wxColour transparentColour(255, 254, 255);

   // Set up the memory DC
   wxMemoryDC dc;

   mThumbBitmap = std::make_unique<wxBitmap>(wxBitmap( theTheme.Bitmap( bmpSliderThumb )));

#if 0
   // Create the bitmap
   mThumbBitmap = std::make_unique<wxBitmap>();
   mThumbBitmap->Create(mThumbWidth, mThumbHeight, paintDC);
   dc.SelectObject(*mThumbBitmap);

#if !defined(__WXMAC__)
   // Clear the background for our mask
   dc.SetBackground(transparentColour);
   dc.Clear();
#endif

   {
      // Create the graphics contexxt
      std::unique_ptr<wxGraphicsContext> gc{ wxGraphicsContext::Create(dc) };

      // For vertical, we use the same downward pointing thumb, but rotate and flip it
      if (mOrientation == wxVERTICAL)
      {
         gc->Translate(0, 3);
         gc->Scale(1, -1);
         gc->Rotate((-90 * M_PI) / 180);
      }
      else
      {
         gc->Translate(1.5, 0);
      }

      // Draw the thumb outline
      gc->SetBrush(wxBrush(mEnabled ? wxColour(192, 192, 216) : wxColour(238, 238, 238)));
      gc->SetPen(wxPen(mEnabled ? wxColour(0, 0, 0) : wxColour(119, 119, 119)));
      gc->DrawLines(WXSIZEOF(outer), outer);

      // The interior is based on whether the slider is enabled or not
      if (mEnabled)
      {
         // Draw the left and top interior components
         gc->SetPen(wxPen(wxColour(255, 255, 255)));
         gc->StrokeLines(WXSIZEOF(enabledLeftBegin), enabledLeftBegin, enabledLeftEnd);

         // Draw the right and bottom interior components
         gc->SetPen(wxPen(wxColour(141, 141, 178)));
         gc->StrokeLines(WXSIZEOF(enabledRightBegin), enabledRightBegin, enabledRightEnd);
      }
      else
      {
         // Draw the interior stripes
         gc->SetPen(wxPen(wxColour(200, 200, 200)));
         gc->StrokeLines(WXSIZEOF(disabledStripesBegin), disabledStripesBegin, disabledStripesEnd);

         // Draw the right and bottom interior components
         gc->SetPen(wxPen(wxColour(153, 153, 153)));
         gc->StrokeLines(WXSIZEOF(disabledRightBegin), disabledRightBegin, disabledRightEnd);
      }
   }
   dc.SelectObject(wxNullBitmap);

#if !defined(__WXMAC__)
   // Now create and set the mask
   // SetMask takes ownership
   mThumbBitmap->SetMask(safenew wxMask(*mThumbBitmap, transparentColour));
#endif

#endif
   //
   // Now the background bitmap
   //

   mBitmap = std::make_unique<wxBitmap>();
   mBitmap->Create(mWidth, mHeight, paintDC);
   dc.SelectObject(*mBitmap);

   // DO-THEME Mask colour!!  JC-Aug-2007
   // Needed with experimental theming!
   //  ... because windows blends against this colour.
#ifdef EXPERIMENTAL_THEMING
   transparentColour = theTheme.Colour(clrTrackInfo);
#else
   transparentColour = wxColour(255, 254, 255);
#endif

#if !defined(__WXMAC__)
   dc.SetBackground(transparentColour);
   dc.Clear();
#endif

   // Draw the line along which the thumb moves.
   AColor::Light(&dc, false);


   if (mOrientation == wxHORIZONTAL)
   {
      AColor::Line(dc, mLeftX, mCenterY, mRightX+2, mCenterY);
      AColor::Line(dc, mLeftX, mCenterY+1, mRightX+2, mCenterY+1);
   }
   else //v if (mStyle != DB_SLIDER) // Let the ruler do it for vertical DB_SLIDER.
   {
      AColor::Line(dc, mCenterX, mTopY, mCenterX, mBottomY+2);
      AColor::Line(dc, mCenterX+1, mTopY, mCenterX+1, mBottomY+2);
   }


   // Draw +/- or L/R first.  We need to draw these before the tick marks.
   if (mStyle == PAN_SLIDER)
   {
      //v Vertical PAN_SLIDER currently not handled, forced to horizontal.

      // sliderFontSize is for the tooltip.
      // we need something smaller here...
      wxFont labelFont(sliderFontSize-3, wxSWISS, wxNORMAL, wxNORMAL);
      dc.SetFont(labelFont);

      // Colors
#ifdef EXPERIMENTAL_THEMING
      dc.SetTextForeground( theTheme.Colour( clrTrackPanelText ));

      // TransparentColour should be same as clrTrackInfo.
      dc.SetTextBackground( theTheme.Colour( clrTrackInfo ) );
      dc.SetBackground( theTheme.Colour( clrTrackInfo ) );
      // HAVE to use solid and not transparent here,
      // otherwise windows will do it's clever font optimisation trick,
      // but against a default colour of white, which is not OK on a dark
      // background.
      dc.SetBackgroundMode( wxSOLID );
#else
      dc.SetTextForeground(mEnabled ? wxColour(0, 0, 0) : wxColour(128, 128, 128));
      dc.SetTextBackground(wxColour(255,255,255));
#endif

      /* i18n-hint: One-letter abbreviation for Left, in the Pan slider */
      dc.DrawText(_("L"), mLeftX, 0);

      /* i18n-hint: One-letter abbreviation for Right, in the Pan slider */
      dc.DrawText(_("R"), mRightX-6,0);
   }
   else
   {
      // draw the '-' and the '+'
#ifdef EXPERIMENTAL_THEMING
      wxPen pen( theTheme.Colour( clrTrackPanelText ));
      dc.SetPen( pen );
#else
      dc.SetPen(mEnabled ? *wxBLACK : wxColour(128, 128, 128));
#endif

      if (mOrientation == wxHORIZONTAL)
      {
         AColor::Line(dc, mLeftX, mCenterY-10, mLeftX+4, mCenterY-10);
         AColor::Line(dc, mRightX-5, mCenterY-10, mRightX-1, mCenterY-10);
         AColor::Line(dc, mRightX-3, mCenterY-12, mRightX-3, mCenterY-8);
      }
      else
      {
         // Vertical DB_SLIDER is for gain slider in MixerBoard.
         // We use a Ruler instead of marks & ticks.
         // Draw '+' and '-' only for other vertical sliders.
         if (mStyle != DB_SLIDER)
         {
            AColor::Line(dc, mCenterX-12, mBottomY-3,  mCenterX-8, mBottomY-3);
            AColor::Line(dc, mCenterX-12, mTopY+3,     mCenterX-8, mTopY+3);
            AColor::Line(dc, mCenterX-10, mTopY,       mCenterX-10, mTopY+5);
         }
      }
   }

   //v 20090820: Ruler doesn't align with slider correctly -- yet.
   //if ((mOrientation == wxVERTICAL) && (mStyle == DB_SLIDER))
   //{
   //   if (!mpRuler)
   //   {
   //      mpRuler = std::make_unique<Ruler>();
   //      mpRuler->mbTicksOnly = false;
   //      mpRuler->mbTicksAtExtremes = true;

   //      #ifdef __WXMSW__
   //         const int kFontSize = 8;
   //      #else
   //         const int kFontSize = 10;
   //      #endif
   //      wxFont rulerFont(kFontSize, wxSWISS, wxNORMAL, wxNORMAL);
   //      mpRuler->SetFonts(rulerFont, rulerFont, rulerFont);

   //      mpRuler->SetFlip(false);
   //      mpRuler->SetLabelEdges(true);

   //      mpRuler->SetOrientation(wxVERTICAL);
   //      mpRuler->SetRange(mMaxValue, mMinValue);
   //      mpRuler->SetFormat(Ruler::LinearDBFormat);
   //   }
   //   mpRuler->SetBounds(mLeft, mTop,  mWidth, mHeightY); //v Why the magic number reqd on height to get it to line up?    + 9);
   //   mpRuler->Draw(*dc);
   //}
   //else
   {
      // tick marks
      int divs = 10;
      double upp;
      if (mOrientation == wxHORIZONTAL)
      {
         upp = divs / (double)(mWidthX-1);
      }
      else
      {
         if (mStyle == DB_SLIDER)
            divs = mMaxValue - mMinValue + 1;
         upp = divs / (double)(mHeightY-1);
      }
#if 0
      double d = 0.0;
      int int_d = -1;
      const int kMax = (mOrientation == wxHORIZONTAL) ? mWidthX : mHeightY;
      for(int p = 0; p <= kMax; p++)
      {
         if (((int)d) > int_d)
         {
            int_d = (int)d;
            int tickLength = ((int_d == 0) || (int_d == divs)) ? 5: 3; // longer ticks at extremes
            AColor::Light(&dc, false);
            if (mOrientation == wxHORIZONTAL)
            {
               AColor::Line(dc, mLeftX+p, mCenterY-tickLength, mLeftX+p, mCenterY-1); // ticks above
            }
            else
            {
               AColor::Line(dc, mCenterX-tickLength, mTopY+p, mCenterX-1, mTopY+p); // ticks at left
            }
#if 0
            AColor::Dark(&dc, false);

            if (mOrientation == wxHORIZONTAL)
            {
               AColor::Line(dc, mLeftX+p+1, mCenterY-tickLength+1, mLeftX+p+1, mCenterY-1); // ticks above
            }
            else
            {
               AColor::Line(dc, mCenterX-tickLength+1, mTopY+p+1, mCenterX-1, mTopY+p+1); // ticks at left
            }
#endif
         }
         d += upp;
      }
#endif
   }

   dc.SelectObject(wxNullBitmap);

#if !defined(__WXMAC__)
   // SetMask takes ownership
   mBitmap->SetMask(safenew wxMask(*mBitmap, transparentColour));
#endif
}

void LWSlider::SetToolTipTemplate(const wxString & tip)
{
   mTipTemplate = tip;
}

void LWSlider::ShowTip(bool show)
{
   if (show)
   {
      if (mTipPanel)
      {
         if (mTipPanel->IsShownOnScreen())
         {
            return;
         }

         mTipPanel.reset();
      }

      CreatePopWin();
      FormatPopWin();
      SetPopWinPosition();
      mTipPanel->ShowWithoutActivating();
   }
   else
   {
      if (mTipPanel)
      {
         mTipPanel->Hide();
         mTipPanel.reset();
      }
   }
}

void LWSlider::CreatePopWin()
{
   mTipPanel = std::make_unique<TipPanel>(mParent, GetMaxTip());
}

void LWSlider::SetPopWinPosition()
{
   if (mTipPanel)
   {
      wxSize sz = mTipPanel->GetSize();
      wxPoint pt;

      if (mOrientation == wxHORIZONTAL)
      {
         pt.x = mLeft + ((mWidth - sz.x) / 2);
         pt.y = mTop + mHeight + 1;
      }
      else
      {
         pt.x = mLeft + mWidth + 1;
         pt.y = mTop + ((mHeight - sz.y) / 2);
      }

      mTipPanel->SetPos(mParent->ClientToScreen(pt));
   }
}

void LWSlider::FormatPopWin()
{
   if (!mTipPanel)
   {
      return;
   }

   mTipPanel->SetLabel(GetTip(mCurrentValue));
   mTipPanel->Refresh();
}

wxString LWSlider::GetTip(float value) const
{
   wxString label;

   if (mTipTemplate.IsEmpty())
   {
      wxString val;

      switch(mStyle)
      {
      case FRAC_SLIDER:
         val.Printf(wxT("%.2f"), value);
         break;
   
      case DB_SLIDER:
         val.Printf(wxT("%+.1f dB"), value);
         if (val.Right(1) == wxT("0"))
         {
            val.Left(val.Length() - 2);
         }
         break;

      case PAN_SLIDER:
         if (value == 0.0)
         {
            val = _("Center");
         }
         else
         {
            val.Printf(wxT("%.0f%% %s"),
               value * (value < 0.0 ? -100.0f : 100.0f),
               value < 0.0 ? _("Left") : _("Right"));
         }
         break;

      case SPEED_SLIDER:
         val.Printf(wxT("%.2fx"), value);
         break;

#ifdef EXPERIMENTAL_MIDI_OUT
      case VEL_SLIDER:
          val.Printf(wxT("%s%d"),
                     (value > 0.0f ? _("+") : wxT("")),
                     (int) value);
          break;
#endif
      }

      label.Printf(wxT("%s: %s"), mName.c_str(), val.c_str());
   }
   else
   {
      label.Printf(mTipTemplate, value);
   }

   return label;
}

wxString LWSlider::GetMaxTip() const
{
   wxString label;

   if (mTipTemplate.IsEmpty())
   {
      wxString val;

      switch(mStyle)
      {
      case FRAC_SLIDER:
         val.Printf(wxT("%d.99"), (int) (mMinValue - mMaxValue));
         break;

      case DB_SLIDER:
         val = wxT("-99.999 dB");
         break;

      case PAN_SLIDER:
         val = wxT("-100% Right");
         break;

      case SPEED_SLIDER:
         val = wxT("9.99x");
         break;

#ifdef EXPERIMENTAL_MIDI_OUT
      case VEL_SLIDER:
          val = wxT("+127");
          break;
#endif
      }

      label.Printf(wxT("%s: %s"), mName.c_str(), val.c_str());
   }
   else
   {
      label.Printf(mTipTemplate, floor(mMaxValue - mMinValue) + 0.999);
   }

   return label;
}

bool LWSlider::ShowDialog()
{
   return DoShowDialog( mParent->ClientToScreen(wxPoint( mLeft, mTop ) ) );
}

bool LWSlider::ShowDialog(wxPoint pos)
{
   return DoShowDialog( pos );
}

bool LWSlider::DoShowDialog(wxPoint pos)
{
   float value;
   bool changed = false;

   SliderDialog dlg( NULL,
                     wxID_ANY,
                     mName,
                     pos,
                     wxSize( mWidth, mHeight ),
                     mStyle,
                     Get(),
                     mScrollLine,
                     mScrollPage);
   if (pos == wxPoint(-1, -1)) {
      dlg.Center();
   }

   if( dlg.ShowModal() == wxID_OK )
   {
      value = dlg.Get();
      if( value != mCurrentValue )
      {
         mCurrentValue = value;
         changed = true;
      }
   }

   return changed;
}

void LWSlider::OnMouseEvent(wxMouseEvent & event)
{
   if (event.Entering())
   {
      // Display the tooltip in the status bar
      wxString tip = GetTip(mCurrentValue);
      GetActiveProject()->TP_DisplayStatusMessage(tip);
      Refresh();
   }
   else if (event.Leaving())
   {
      if (!mIsDragging)
      {
         ShowTip(false);
      }
      GetActiveProject()->TP_DisplayStatusMessage(wxT(""));
      Refresh();
   }

   // Events other than mouse-overs are ignored when we are disabled
   if (!mEnabled)
      return;

   // Windows sends a right button mouse event when you press the context menu
   // key, so ignore it.
   if ((event.RightDown() && !event.RightIsDown()) ||
       (event.RightUp() && event.GetPosition() == wxPoint(-1, -1)))
   {
      event.Skip(false);
      return;
   }

   float prevValue = mCurrentValue;

   // Figure out the thumb position
   wxRect r;
   if (mOrientation == wxHORIZONTAL)
   {
      r.x = mLeft + ValueToPosition(mCurrentValue);
      r.y = mTop + (mCenterY - (mThumbHeight / 2));
   }
   else
   {
      r.x = mLeft + (mCenterX - (mThumbWidth / 2));
      r.y = mTop + ValueToPosition(mCurrentValue);
   }
   r.width = mThumbWidth;
   r.height = mThumbHeight;

   wxRect tolerantThumbRect = r;
   tolerantThumbRect.Inflate(3, 3);

   // Should probably use a right click instead/also
   if( event.ButtonDClick() && mPopup )
   {
      //On a double-click, we should pop up a dialog.
      DoShowDialog(mParent->ClientToScreen(wxPoint(event.m_x,event.m_y)));
   }
   else if( event.ButtonDown() )
   {
      if( mDefaultShortcut && event.ControlDown() )
      {
         mCurrentValue = mDefaultValue;
      }

      if( event.RightDown() ) {
         mParent->SetFocus();
      }

      // Thumb clicked?
      //
      // Do not change position until first drag.  This helps
      // with unintended value changes.
      if( tolerantThumbRect.Contains( event.GetPosition() ) )
      {
         // Remember mouse position and current value
         mClickPos = (mOrientation == wxHORIZONTAL) ? event.m_x : event.m_y;
         mClickValue = mCurrentValue;

         mIsDragging = true;
      }
      // Clicked to set location?
      else
      {
         mCurrentValue =
            ClickPositionToValue(
               (mOrientation == wxHORIZONTAL) ? event.m_x : event.m_y,
               event.ShiftDown());
      }

      if (!mParent->HasCapture()) {
         mParent->CaptureMouse();
      }

      ShowTip(true);
   }
   else if( event.ButtonUp() )
   {
      mIsDragging = false;
      if (mParent->HasCapture())
         mParent->ReleaseMouse();

      ShowTip(false);
   }
   else if (event.Dragging() && mIsDragging)
   {
      if (mOrientation == wxHORIZONTAL)
      {
         if (event.m_y < (r.y - 2 * r.height) ||
             event.m_y > (r.y + 3 * r.height)) {
            // If the mouse y coordinate is relatively far from the slider,
            // snap back to the original position
            mCurrentValue = mClickValue;
         }
         else {
            // Otherwise, move the slider to the right position based
            // on the mouse position
            mCurrentValue = DragPositionToValue(event.m_x, event.ShiftDown());
         }
      }
      else // (mOrientation == wxVERTICAL)
      {
         if (event.m_x < (r.x - 2 * r.width) ||
             event.m_x > (r.x + 3 * r.width)) {
            // If the mouse x coordinate is relatively far from the slider,
            // snap back to the original position
            mCurrentValue = mClickValue;
         }
         else {
            // Otherwise, move the slider to the right position based
            // on the mouse position
            mCurrentValue = DragPositionToValue(event.m_y, event.ShiftDown());
         }
      }
   }
   else if( event.m_wheelRotation != 0 )
   {
      //Calculate the number of steps in a given direction this event
      //represents (allows for two or more clicks on a single event.)
      double steps =  event.m_wheelRotation /
         (event.m_wheelDelta > 0 ? (double)event.m_wheelDelta : 120.0);

      if( steps < 0.0 )
      {
         Decrease( (float)-steps );
      }
      else
      {
         Increase( (float)steps );
      }
      SendUpdate( mCurrentValue );
   }

   if( prevValue != mCurrentValue )
      SendUpdate( mCurrentValue );
}

void LWSlider::OnKeyEvent(wxKeyEvent & event)
{
   if (mEnabled)
   {
      switch( event.GetKeyCode() )
      {
         case WXK_TAB:
            mParent->Navigate(event.ShiftDown()
                              ? wxNavigationKeyEvent::IsBackward
                              : wxNavigationKeyEvent::IsForward);
            break;

         case WXK_RIGHT:
         case WXK_UP:
            Increase( mScrollLine );
            SendUpdate( mCurrentValue );
            break;

         case WXK_LEFT:
         case WXK_DOWN:
            Decrease( mScrollLine );
            SendUpdate( mCurrentValue );
            break;

         case WXK_PAGEUP:
            Increase( mScrollPage );
            SendUpdate( mCurrentValue );
            break;

         case WXK_PAGEDOWN:
            Decrease( mScrollPage );
            SendUpdate( mCurrentValue );
            break;

         case WXK_HOME:
            SendUpdate( mMinValue );
            break;

         case WXK_END:
            SendUpdate( mMaxValue );
            break;

         case WXK_RETURN:
         case WXK_NUMPAD_ENTER:
            {
               wxTopLevelWindow *tlw = wxDynamicCast(wxGetTopLevelParent(mParent), wxTopLevelWindow);
               wxWindow *def = tlw->GetDefaultItem();
               if (def && def->IsEnabled()) {
                  wxCommandEvent cevent(wxEVT_COMMAND_BUTTON_CLICKED,
                        def->GetId());
                  mParent->GetEventHandler()->ProcessEvent(cevent);
               }
            }

         default:
            // Allow it to propagate
            event.Skip();
            break;
      }
   }
   else
   {
      event.Skip();
   }
}

void LWSlider::SendUpdate( float newValue )
{
   mCurrentValue = newValue;

   FormatPopWin();

   Refresh();

   wxCommandEvent e( wxEVT_COMMAND_SLIDER_UPDATED, mID );
   int intValue = (int)( ( mCurrentValue - mMinValue ) * 1000.0f /
                         ( mMaxValue - mMinValue ) );
   e.SetInt( intValue );
   mParent->GetEventHandler()->ProcessEvent(e);
}

int LWSlider::ValueToPosition(float val)
{
   float fRange = mMaxValue - mMinValue;
   if (mOrientation == wxHORIZONTAL)
      return (int)rint((val - mMinValue) * mWidthX / fRange);
   else
      // low values at bottom
      return (int)rint((mMaxValue - val) * mHeightY / fRange);
}

void LWSlider::SetSpeed(float speed)
{
   mSpeed = speed;
}

// Given the mouse slider coordinate in fromPos, compute the NEW value
// of the slider when clicking to set a NEW position.
float LWSlider::ClickPositionToValue(int fromPos, bool shiftDown)
{
   int nSpan;
   int pos;
   if (mOrientation == wxHORIZONTAL)
   {
      pos = (fromPos - mLeft - (mThumbWidth / 2));
      nSpan = mWidthX;
   }
   else
   {
      // wxVERTICAL => Low values at bottom.
      pos = mBottomY - fromPos;
      nSpan = mHeightY;
   }

   // MM: Special cases: If position is at the very left or the
   // very right (or top/bottom for wxVERTICAL), set minimum/maximum value without other checks
   if (pos <= 0)
      return mMinValue;
   if (pos >= nSpan)
      return mMaxValue;

   float val = (pos / (float)nSpan)
      * (mMaxValue - mMinValue) + mMinValue;

   if (val < mMinValue)
      val = mMinValue;
   if (val > mMaxValue)
      val = mMaxValue;

   if (!(mCanUseShift && shiftDown) && mStepValue != STEP_CONTINUOUS)
   {
      // MM: If shift is not down, or we don't allow usage
      // of shift key at all, trim value to steps of
      // provided size.
      val = (int)(val / mStepValue + 0.5 * (val>0?1.0f:-1.0f)) * mStepValue;
   }

   return val;
}

// Given the mouse slider coordinate in fromPos, compute the NEW value
// of the slider during a drag.
float LWSlider::DragPositionToValue(int fromPos, bool shiftDown)
{
   int delta = (fromPos - mClickPos);

   float speed = mSpeed;
   // Precision enhancement for Shift drags
   if (mCanUseShift && shiftDown)
      speed *= 0.4f;

   // wxVERTICAL => Low values at bottom, so throw in the minus sign here with -mHeightY.
   float denominator = (mOrientation == wxHORIZONTAL) ? mWidthX : -mHeightY;
   float val = mClickValue +
      speed * (delta / denominator) * (mMaxValue - mMinValue);

   if (val < mMinValue)
      val = mMinValue;
   if (val > mMaxValue)
      val = mMaxValue;

   if (!(mCanUseShift && shiftDown) && mStepValue != STEP_CONTINUOUS)
   {
      // MM: If shift is not down, or we don't allow usage
      // of shift key at all, and the slider has not continuous values,
      // trim value to steps of provided size.
      val = (int)(val / mStepValue + 0.5 * (val>0?1.0f:-1.0f)) * mStepValue;
   }

   return val;
}

float LWSlider::Get( bool convert )
{
   if (mStyle == DB_SLIDER)
      return (convert ? DB_TO_LINEAR(mCurrentValue) : mCurrentValue);
   else
      return mCurrentValue;
}

void LWSlider::Set(float value)
{
   if (mIsDragging)
      return;
   if (mStyle == DB_SLIDER)
      mCurrentValue = LINEAR_TO_DB(value);
   else
      mCurrentValue = value;

   if (mCurrentValue < mMinValue)
      mCurrentValue = mMinValue;
   if (mCurrentValue > mMaxValue)
      mCurrentValue = mMaxValue;

   Refresh();
}

void LWSlider::Increase(float steps)
{
   float stepValue = mStepValue;

   if ( stepValue == 0.0 )
   {
      stepValue = ( mMaxValue - mMinValue ) / 10.0;
   }

   mCurrentValue += ( steps * stepValue );

   if ( mCurrentValue < mMinValue )
   {
      mCurrentValue = mMinValue;
   }
   else if ( mCurrentValue > mMaxValue )
   {
      mCurrentValue = mMaxValue;
   }

   Refresh();
}

void LWSlider::Decrease(float steps)
{
   float stepValue = mStepValue;

   if ( stepValue == 0.0 )
   {
      stepValue = ( mMaxValue - mMinValue ) / 10.0;
   }

   mCurrentValue -= ( steps * stepValue );

   if ( mCurrentValue < mMinValue )
   {
      mCurrentValue = mMinValue;
   }
   else if ( mCurrentValue > mMaxValue )
   {
      mCurrentValue = mMaxValue;
   }

   Refresh();
}

void LWSlider::Refresh()
{
   if (mHW)
      mParent->Refresh(false);
}

bool LWSlider::GetEnabled()
{
   return mEnabled;
}

void LWSlider::SetEnabled(bool enabled)
{
   mEnabled = enabled;

   mThumbBitmap.reset();

   Refresh();
}

//
// ASlider
//

BEGIN_EVENT_TABLE(ASlider, wxWindow)
   EVT_CHAR(ASlider::OnKeyEvent)
   EVT_MOUSE_EVENTS(ASlider::OnMouseEvent)
   EVT_MOUSE_CAPTURE_LOST(ASlider::OnCaptureLost)
   EVT_PAINT(ASlider::OnPaint)
   EVT_SIZE(ASlider::OnSize)
   EVT_ERASE_BACKGROUND(ASlider::OnErase)
   EVT_SLIDER(wxID_ANY, ASlider::OnSlider)
   EVT_SET_FOCUS(ASlider::OnSetFocus)
   EVT_KILL_FOCUS(ASlider::OnKillFocus)
   EVT_TIMER(wxID_ANY, ASlider::OnTimer)
END_EVENT_TABLE()

ASlider::ASlider( wxWindow * parent,
                  wxWindowID id,
                  const wxString &name,
                  const wxPoint & pos,
                  const wxSize & size,
                  int style,
                  bool popup,
                  bool canUseShift,
                  float stepValue,
                  int orientation /*= wxHORIZONTAL*/)
: wxPanel( parent, id, pos, size, wxWANTS_CHARS )
{
   //wxColour Col(parent->GetBackgroundColour());
   //SetBackgroundColour( Col );
   SetBackgroundColour( theTheme.Colour( clrMedium ) );
   mLWSlider = std::make_unique<LWSlider>( this,
                             name,
                             wxPoint(0,0),
                             size,
                             style,
                             canUseShift,
                             popup,
                             orientation);
   mLWSlider->mStepValue = stepValue;
   mLWSlider->SetId( id );
   SetName( name );

   mSliderIsFocused = false;

   mStyle = style;

   mTimer.SetOwner(this);

#if wxUSE_ACCESSIBILITY
   SetAccessible( safenew ASliderAx( this ) );
#endif
}


ASlider::~ASlider()
{
   if(HasCapture())
      ReleaseMouse();
}

void ASlider::OnSlider(wxCommandEvent &event)
{

   if ( event.GetId() == mLWSlider->GetId() )
   {
#if wxUSE_ACCESSIBILITY
      GetAccessible()->NotifyEvent( wxACC_EVENT_OBJECT_VALUECHANGE,
                                    this,
                                    wxOBJID_CLIENT,
                                    wxACC_SELF );
#endif
   }

   event.Skip();
}

void ASlider::OnSize(wxSizeEvent &event)
{
   mLWSlider->OnSize( event );
}

void ASlider::OnErase(wxEraseEvent & WXUNUSED(event))
{
   // Ignore it to prevent flashing
}

void ASlider::OnPaint(wxPaintEvent & WXUNUSED(event))
{
   wxPaintDC dc(this);

   mLWSlider->OnPaint(dc);

   if ( mSliderIsFocused )
   {
      wxRect r( 0, 0, mLWSlider->mWidth, mLWSlider->mHeight );

      r.Deflate( 1, 1 );

      AColor::DrawFocus( dc, r );
   }
}

void ASlider::OnMouseEvent(wxMouseEvent &event)
{
   if (event.Entering())
   {
      mTimer.StartOnce(1000);
   }
   else if (event.Leaving())
   {
      mTimer.Stop();
   }

   mLWSlider->OnMouseEvent(event);
}

void ASlider::OnCaptureLost(wxMouseCaptureLostEvent & WXUNUSED(event))
{
   wxMouseEvent e(wxEVT_LEFT_UP);
   mLWSlider->OnMouseEvent(e);
}

void ASlider::OnKeyEvent(wxKeyEvent &event)
{
   mLWSlider->OnKeyEvent(event);
}

void ASlider::OnSetFocus(wxFocusEvent & WXUNUSED(event))
{
   mSliderIsFocused = true;
   Refresh();
}

void ASlider::OnKillFocus(wxFocusEvent & WXUNUSED(event))
{
   mSliderIsFocused = false;
   Refresh();
}

void ASlider::OnTimer(wxTimerEvent & WXUNUSED(event))
{
   mLWSlider->ShowTip(true);
}

void ASlider::GetScroll(float & line, float & page)
{
   mLWSlider->GetScroll(line, page);
}

void ASlider::SetScroll(float line, float page)
{
   mLWSlider->SetScroll(line, page);
}

void ASlider::SetToolTipTemplate(const wxString & tip)
{
   mLWSlider->SetToolTipTemplate(tip);
}

float ASlider::Get( bool convert )
{
   return mLWSlider->Get( convert );
}

void ASlider::Set(float value)
{
   mLWSlider->Set(value);
}

#ifdef EXPERIMENTAL_MIDI_OUT
void ASlider::SetStyle(int style)
{
   mStyle = style;
   mLWSlider->SetStyle(style);
}
#endif

void ASlider::Increase(float steps)
{
   mLWSlider->Increase(steps);
}

void ASlider::Decrease(float steps)
{
   mLWSlider->Decrease(steps);
}

bool ASlider::ShowDialog(wxPoint pos)
{
   return mLWSlider->ShowDialog(pos);
}

void ASlider::SetSpeed(float speed)
{
   mLWSlider->SetSpeed(speed);
}

bool ASlider::Enable(bool enable)
{
   if (mLWSlider->GetEnabled() == enable)
      return false;

   mLWSlider->SetEnabled(enable);

   wxWindow::Enable(enable);

   return true;
}

bool ASlider::IsEnabled() const
{
   return mLWSlider->GetEnabled();
}

bool ASlider::s_AcceptsFocus{ false };

auto ASlider::TemporarilyAllowFocus() -> TempAllowFocus {
   s_AcceptsFocus = true;
   return std::move(TempAllowFocus{ &s_AcceptsFocus });
}

// This compensates for a but in wxWidgets 3.0.2 for mac:
// Couldn't set focus from keyboard when AcceptsFocus returns false;
// this bypasses that limitation
void ASlider::SetFocusFromKbd()
{
   auto temp = TemporarilyAllowFocus();
   SetFocus();
}

#if wxUSE_ACCESSIBILITY

ASliderAx::ASliderAx( wxWindow * window ) :
   wxWindowAccessible( window )
{
}

ASliderAx::~ASliderAx()
{
}

// Retrieves the address of an IDispatch interface for the specified child.
// All objects must support this property.
wxAccStatus ASliderAx::GetChild( int childId, wxAccessible** child )
{
   if ( childId == wxACC_SELF )
   {
      *child = this;
   }
   else
   {
      *child = NULL;
   }

   return wxACC_OK;
}

// Gets the number of children.
wxAccStatus ASliderAx::GetChildCount(int* childCount)
{
   *childCount = 3;

   return wxACC_OK;
}

// Gets the default action for this object (0) or > 0 (the action for a child).
// Return wxACC_OK even if there is no action. actionName is the action, or the empty
// string if there is no action.
// The retrieved string describes the action that is performed on an object,
// not what the object does as a result. For example, a toolbar button that prints
// a document has a default action of "Press" rather than "Prints the current document."
wxAccStatus ASliderAx::GetDefaultAction( int WXUNUSED(childId), wxString *actionName )
{
   actionName->Clear();

   return wxACC_OK;
}

// Returns the description for this object or a child.
wxAccStatus ASliderAx::GetDescription( int WXUNUSED(childId), wxString *description )
{
   description->Clear();

   return wxACC_OK;
}

// Gets the window with the keyboard focus.
// If childId is 0 and child is NULL, no object in
// this subhierarchy has the focus.
// If this object has the focus, child should be 'this'.
wxAccStatus ASliderAx::GetFocus(int* childId, wxAccessible** child)
{
   *childId = 0;
   *child = this;

   return wxACC_OK;
}

// Returns help text for this object or a child, similar to tooltip text.
wxAccStatus ASliderAx::GetHelpText( int WXUNUSED(childId), wxString *helpText )
{
   helpText->Clear();

   return wxACC_OK;
}

// Returns the keyboard shortcut for this object or child.
// Return e.g. ALT+K
wxAccStatus ASliderAx::GetKeyboardShortcut( int WXUNUSED(childId), wxString *shortcut )
{
   shortcut->Clear();

   return wxACC_OK;
}

// Returns the rectangle for this object (id = 0) or a child element (id > 0).
// rect is in screen coordinates.
wxAccStatus ASliderAx::GetLocation( wxRect& rect, int WXUNUSED(elementId) )
{
   ASlider *as = wxDynamicCast( GetWindow(), ASlider );

   rect = as->GetRect();
   rect.SetPosition( as->GetParent()->ClientToScreen( rect.GetPosition() ) );

   return wxACC_OK;
}

// Gets the name of the specified object.
wxAccStatus ASliderAx::GetName(int WXUNUSED(childId), wxString* name)
{
   ASlider *as = wxDynamicCast( GetWindow(), ASlider );

   *name = as->GetName();

   return wxACC_OK;
}

// Returns a role constant.
wxAccStatus ASliderAx::GetRole(int childId, wxAccRole* role)
{
   switch( childId )
   {
      case 0:
         *role = wxROLE_SYSTEM_SLIDER;
      break;

      case 1:
      case 3:
         *role = wxROLE_SYSTEM_PUSHBUTTON;
      break;

      case 2:
         *role = wxROLE_SYSTEM_INDICATOR;
      break;
   }

   return wxACC_OK;
}

// Gets a variant representing the selected children
// of this object.
// Acceptable values:
// - a null variant (IsNull() returns TRUE)
// - a list variant (GetType() == wxT("list"))
// - an integer representing the selected child element,
//   or 0 if this object is selected (GetType() == wxT("long"))
// - a "void*" pointer to a wxAccessible child object
wxAccStatus ASliderAx::GetSelections( wxVariant * WXUNUSED(selections) )
{
   return wxACC_NOT_IMPLEMENTED;
}

// Returns a state constant.
wxAccStatus ASliderAx::GetState(int childId, long* state)
{
   ASlider *as = wxDynamicCast( GetWindow(), ASlider );

   switch( childId )
   {
      case 0:
         *state = wxACC_STATE_SYSTEM_FOCUSABLE;
      break;

      case 1:
         if ( as->mLWSlider->mCurrentValue == as->mLWSlider->mMinValue )
         {
            *state = wxACC_STATE_SYSTEM_INVISIBLE;
         }
      break;

      case 3:
         if ( as->mLWSlider->mCurrentValue == as->mLWSlider->mMaxValue )
         {
            *state = wxACC_STATE_SYSTEM_INVISIBLE;
         }
      break;
   }

   // Do not use mSliderIsFocused is not set until after this method
   // is called.
   *state |= ( as == wxWindow::FindFocus() ? wxACC_STATE_SYSTEM_FOCUSED : 0 );

   return wxACC_OK;
}

// Returns a localized string representing the value for the object
// or child.
wxAccStatus ASliderAx::GetValue(int childId, wxString* strValue)
{
   ASlider *as = wxDynamicCast( GetWindow(), ASlider );

   if ( childId == 0 )
   {
      switch( as->mLWSlider->mStyle )
      {
         case FRAC_SLIDER:
            strValue->Printf( wxT("%.0f"), as->mLWSlider->mCurrentValue * 100 );
            break;

         case DB_SLIDER:
            strValue->Printf( wxT("%.0f"), as->mLWSlider->mCurrentValue );
            break;

         case PAN_SLIDER:
            strValue->Printf( wxT("%.0f"), as->mLWSlider->mCurrentValue * 100 );
            break;

         case SPEED_SLIDER:
            strValue->Printf( wxT("%.0f"), as->mLWSlider->mCurrentValue * 100 );
            break;
#ifdef EXPERIMENTAL_MIDI_OUT
         case VEL_SLIDER:
            strValue->Printf( wxT("%.0f"), as->mLWSlider->mCurrentValue);
            break;
#endif

      }

      return wxACC_OK;
   }

   return wxACC_NOT_SUPPORTED;
}

#endif<|MERGE_RESOLUTION|>--- conflicted
+++ resolved
@@ -565,16 +565,11 @@
    mWidth = sz.GetWidth();
    mHeight = sz.GetHeight();
 
-<<<<<<< HEAD
+   if( mBitmap ){
+      mBitmap.release();
+   }
    mThumbWidth = 11;
    mThumbHeight = 20;
-=======
-   if( mBitmap ){
-      mBitmap.release();
-   }
-   mThumbWidth = 14;
-   mThumbHeight = 14;
->>>>>>> 8b90a8f3
 
    if (mOrientation == wxHORIZONTAL)
    {
