--- conflicted
+++ resolved
@@ -148,19 +148,11 @@
       mGrabber = safenew ToolBarGrabber(this, -1, this);
 
    /// \todo check whether this is a memory leak (and check similar code)
-<<<<<<< HEAD
    //wxImage hbar = theTheme.Image(bmpToolBarToggle);
    //wxColour magicColor = wxColour(0, 255, 255);
    //ImageArray fourStates = ImageRoll::SplitV(hbar, magicColor);
 /*
-   mToggleButton = new AButton(this, kToggleButtonID,
-=======
-   wxImage hbar = theTheme.Image(bmpToolBarToggle);
-   wxColour magicColor = wxColour(0, 255, 255);
-   ImageArray fourStates = ImageRoll::SplitV(hbar, magicColor);
-
    mToggleButton = safenew AButton(this, kToggleButtonID,
->>>>>>> c2eda38e
                                wxDefaultPosition, wxDefaultSize,
                                ImageRoll(ImageRoll::HorizontalRoll,
                                          fourStates[0], magicColor),
