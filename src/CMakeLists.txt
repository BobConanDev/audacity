--- conflicted
+++ resolved
@@ -389,13 +389,8 @@
       effects/FindClipping.h
       effects/Generator.cpp
       effects/Generator.h
-<<<<<<< HEAD
-=======
-      effects/Invert.cpp
-      effects/Invert.h
       effects/LegacyCompressor.cpp
       effects/LegacyCompressor.h
->>>>>>> 11bde1d6
       effects/Limiter.cpp
       effects/Limiter.h
       effects/LimiterEditor.cpp
