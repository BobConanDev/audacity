/**********************************************************************

Audacity: A Digital Audio Editor

WaveTrackControls.cpp

Paul Licameli split from TrackPanel.cpp

**********************************************************************/

#include "../../../../Audacity.h"
#include "../../../../Experimental.h"
#include "WaveTrackControls.h"
#include "../../ui/PlayableTrackButtonHandles.h"
#include "WaveTrackSliderHandles.h"

#include "../../../../AudioIO.h"
#include "../../../../HitTestResult.h"
#include "../../../../MixerBoard.h"
#include "../../../../Project.h"
#include "../../../../RefreshCode.h"
#include "../../../../WaveTrack.h"
#include "../../../../ShuttleGui.h"
#include "../../../../TrackPanel.h"
#include "../../../../TrackPanelMouseEvent.h"
#include "../../../../widgets/PopupMenuTable.h"
#include "../../../../ondemand/ODManager.h"
#include "../../../../prefs/PrefsDialog.h"
#include "../../../../prefs/SpectrumPrefs.h"
#include "../../../../prefs/TracksBehaviorsPrefs.h"
#include "../../../../prefs/WaveformPrefs.h"
#include "../../../../widgets/ErrorDialog.h"

#include <wx/combobox.h>

namespace
{
   /// Puts a check mark at a given position in a menu.
   template<typename Pred>
   void SetMenuChecks(wxMenu & menu, const Pred &pred)
   {
      for (auto &item : menu.GetMenuItems())
      {
         if (item->IsCheckable()) {
            auto id = item->GetId();
            menu.Check(id, pred(id));
         }
      }
   }
}

WaveTrackControls::~WaveTrackControls()
{
}


std::vector<UIHandlePtr> WaveTrackControls::HitTest
(const TrackPanelMouseState & st,
 const AudacityProject *pProject)
{
   // Hits are mutually exclusive, results single
   const wxMouseState &state = st.state;
   const wxRect &rect = st.rect;
   if (state.ButtonIsDown(wxMOUSE_BTN_LEFT)) {
      auto track = FindTrack();
      std::vector<UIHandlePtr> results;
      auto result = [&]{
         UIHandlePtr result;
         if (NULL != (result = MuteButtonHandle::HitTest(
            mMuteHandle, state, rect, pProject, track)))
            return result;

         if (NULL != (result = SoloButtonHandle::HitTest(
            mSoloHandle, state, rect, pProject, track)))
            return result;

         if (NULL != (result = GainSliderHandle::HitTest(
            mGainHandle, state, rect, track)))
            return result;

         if (NULL != (result = PanSliderHandle::HitTest(
            mPanHandle, state, rect, track)))
            return result;

         return result;
      }();
      if (result) {
         results.push_back(result);
         return results;
      }
   }

   return TrackControls::HitTest(st, pProject);
}

enum {
   OnRate8ID = 30000,      // <---
   OnRate11ID,             //    |
   OnRate16ID,             //    |
   OnRate22ID,             //    |
   OnRate44ID,             //    |
   OnRate48ID,             //    | Leave these in order
   OnRate88ID,             //    |
   OnRate96ID,             //    |
   OnRate176ID,            //    |
   OnRate192ID,            //    |
   OnRate352ID,            //    |
   OnRate384ID,            //    |
   OnRateOtherID,          //    |
   //    |
   On16BitID,              //    |
   On24BitID,              //    |
   OnFloatID,              // <---

   OnWaveformID,
   OnWaveformDBID,
   OnSpectrumID,
   OnSpectrogramSettingsID,

   OnChannelLeftID,
   OnChannelRightID,
   OnChannelMonoID,

   OnMergeStereoID,
   OnWaveColorID,
   OnInstrument1ID,
   OnInstrument2ID,
   OnInstrument3ID,
   OnInstrument4ID,

   OnSwapChannelsID,
   OnSplitStereoID,
   OnSplitStereoMonoID,

   ChannelMenuID,
};


//=============================================================================
// Table class for a sub-menu
class WaveColorMenuTable : public PopupMenuTable
{
   WaveColorMenuTable() : mpData(NULL) {}
   DECLARE_POPUP_MENU(WaveColorMenuTable);

public:
   static WaveColorMenuTable &Instance();

private:
   void InitMenu(Menu *pMenu, void *pUserData) override;

   void DestroyMenu() override
   {
      mpData = NULL;
   }

   TrackControls::InitMenuData *mpData;

   int IdOfWaveColor(int WaveColor);
   void OnWaveColorChange(wxCommandEvent & event);
};

WaveColorMenuTable &WaveColorMenuTable::Instance()
{
   static WaveColorMenuTable instance;
   return instance;
}

void WaveColorMenuTable::InitMenu(Menu *pMenu, void *pUserData)
{
   mpData = static_cast<TrackControls::InitMenuData*>(pUserData);
   WaveTrack *const pTrack = static_cast<WaveTrack*>(mpData->pTrack);
   auto WaveColorId = IdOfWaveColor( pTrack->GetWaveColorIndex());
   SetMenuChecks(*pMenu, [=](int id){ return id == WaveColorId; });

   AudacityProject *const project = ::GetActiveProject();
   bool unsafe = project->IsAudioActive();
   for (int i = OnInstrument1ID; i <= OnInstrument4ID; i++) {
      pMenu->Enable(i, !unsafe);
   }
}

const wxString GetWaveColorStr(int colorIndex)
{
   return wxString::Format( _("Instrument %i"), colorIndex+1 );
}


BEGIN_POPUP_MENU(WaveColorMenuTable)
   POPUP_MENU_RADIO_ITEM(OnInstrument1ID,
      GetWaveColorStr(0), OnWaveColorChange)
   POPUP_MENU_RADIO_ITEM(OnInstrument2ID,
      GetWaveColorStr(1), OnWaveColorChange)
   POPUP_MENU_RADIO_ITEM(OnInstrument3ID,
      GetWaveColorStr(2), OnWaveColorChange)
   POPUP_MENU_RADIO_ITEM(OnInstrument4ID,
      GetWaveColorStr(3), OnWaveColorChange)
END_POPUP_MENU()

/// Converts a WaveColor enumeration to a wxWidgets menu item Id.
int WaveColorMenuTable::IdOfWaveColor(int WaveColor)
{  return OnInstrument1ID + WaveColor;}

/// Handles the selection from the WaveColor submenu of the
/// track menu.
void WaveColorMenuTable::OnWaveColorChange(wxCommandEvent & event)
{
   int id = event.GetId();
   wxASSERT(id >= OnInstrument1ID && id <= OnInstrument4ID);
   WaveTrack *const pTrack = static_cast<WaveTrack*>(mpData->pTrack);
   wxASSERT(pTrack && pTrack->GetKind() == Track::Wave);

   int newWaveColor = id - OnInstrument1ID;

   AudacityProject *const project = ::GetActiveProject();
//   TrackList *const tracks = project->GetTracks();

   pTrack->SetWaveColorIndex(newWaveColor);

   // Assume partner is wave or null
   const auto partner = static_cast<WaveTrack*>(pTrack->GetLink());
   if (partner)
      partner->SetWaveColorIndex(newWaveColor);

   project->PushState(wxString::Format(_("Changed '%s' to %s"),
<<<<<<< HEAD
      pTrack->GetName().
      c_str(),
=======
      pTrack->GetName(),
>>>>>>> af54ac9c
      GetWaveColorStr(newWaveColor)),
      _("WaveColor Change"));

   using namespace RefreshCode;
   mpData->result = RefreshAll | FixScrollbars;
}




//=============================================================================
// Table class for a sub-menu
class FormatMenuTable : public PopupMenuTable
{
   FormatMenuTable() : mpData(NULL) {}
   DECLARE_POPUP_MENU(FormatMenuTable);

public:
   static FormatMenuTable &Instance();

private:
   void InitMenu(Menu *pMenu, void *pUserData) override;

   void DestroyMenu() override
   {
      mpData = NULL;
   }

   TrackControls::InitMenuData *mpData;

   int IdOfFormat(int format);

   void OnFormatChange(wxCommandEvent & event);
};

FormatMenuTable &FormatMenuTable::Instance()
{
   static FormatMenuTable instance;
   return instance;
}

void FormatMenuTable::InitMenu(Menu *pMenu, void *pUserData)
{
   mpData = static_cast<TrackControls::InitMenuData*>(pUserData);
   WaveTrack *const pTrack = static_cast<WaveTrack*>(mpData->pTrack);
   auto formatId = IdOfFormat(pTrack->GetSampleFormat());
   SetMenuChecks(*pMenu, [=](int id){ return id == formatId; });

   AudacityProject *const project = ::GetActiveProject();
   bool unsafe = project->IsAudioActive();
   for (int i = On16BitID; i <= OnFloatID; i++) {
      pMenu->Enable(i, !unsafe);
   }
}

BEGIN_POPUP_MENU(FormatMenuTable)
   POPUP_MENU_RADIO_ITEM(On16BitID,
      GetSampleFormatStr(int16Sample), OnFormatChange)
   POPUP_MENU_RADIO_ITEM(On24BitID,
      GetSampleFormatStr(int24Sample), OnFormatChange)
   POPUP_MENU_RADIO_ITEM(OnFloatID,
      GetSampleFormatStr(floatSample), OnFormatChange)
END_POPUP_MENU()

/// Converts a format enumeration to a wxWidgets menu item Id.
int FormatMenuTable::IdOfFormat(int format)
{
   switch (format) {
   case int16Sample:
      return On16BitID;
   case int24Sample:
      return On24BitID;
   case floatSample:
      return OnFloatID;
   default:
      // ERROR -- should not happen
      wxASSERT(false);
      break;
   }
   return OnFloatID;// Compiler food.
}

/// Handles the selection from the Format submenu of the
/// track menu.
void FormatMenuTable::OnFormatChange(wxCommandEvent & event)
{
   int id = event.GetId();
   wxASSERT(id >= On16BitID && id <= OnFloatID);
   WaveTrack *const pTrack = static_cast<WaveTrack*>(mpData->pTrack);
   wxASSERT(pTrack && pTrack->GetKind() == Track::Wave);

   sampleFormat newFormat = int16Sample;

   switch (id) {
   case On16BitID:
      newFormat = int16Sample;
      break;
   case On24BitID:
      newFormat = int24Sample;
      break;
   case OnFloatID:
      newFormat = floatSample;
      break;
   default:
      // ERROR -- should not happen
      wxASSERT(false);
      break;
   }
   if (newFormat == pTrack->GetSampleFormat())
      return; // Nothing to do.

   AudacityProject *const project = ::GetActiveProject();
   pTrack->ConvertToSampleFormat(newFormat);

   // Assume partner is wave or null
   const auto partner = static_cast<WaveTrack*>(pTrack->GetLink());
   if (partner)
      partner->ConvertToSampleFormat(newFormat);

   /* i18n-hint: The strings name a track and a format */
   project->PushState(wxString::Format(_("Changed '%s' to %s"),
      pTrack->GetName(),
      GetSampleFormatStr(newFormat)),
      _("Format Change"));

   using namespace RefreshCode;
   mpData->result = RefreshAll | FixScrollbars;
}


//=============================================================================
// Table class for a sub-menu
class RateMenuTable : public PopupMenuTable
{
   RateMenuTable() : mpData(NULL) {}
   DECLARE_POPUP_MENU(RateMenuTable);

public:
   static RateMenuTable &Instance();

private:
   void InitMenu(Menu *pMenu, void *pUserData) override;

   void DestroyMenu() override
   {
      mpData = NULL;
   }

   TrackControls::InitMenuData *mpData;

   int IdOfRate(int rate);
   void SetRate(WaveTrack * pTrack, double rate);

   void OnRateChange(wxCommandEvent & event);
   void OnRateOther(wxCommandEvent & event);
};

RateMenuTable &RateMenuTable::Instance()
{
   static RateMenuTable instance;
   return instance;
}

void RateMenuTable::InitMenu(Menu *pMenu, void *pUserData)
{
   mpData = static_cast<TrackControls::InitMenuData*>(pUserData);
   WaveTrack *const pTrack = static_cast<WaveTrack*>(mpData->pTrack);
   const auto rateId = IdOfRate((int)pTrack->GetRate());
   SetMenuChecks(*pMenu, [=](int id){ return id == rateId; });

   AudacityProject *const project = ::GetActiveProject();
   bool unsafe = project->IsAudioActive();
   for (int i = OnRate8ID; i <= OnRateOtherID; i++) {
      pMenu->Enable(i, !unsafe);
   }
}

BEGIN_POPUP_MENU(RateMenuTable)
   POPUP_MENU_RADIO_ITEM(OnRate8ID, _("8000 Hz"), OnRateChange)
   POPUP_MENU_RADIO_ITEM(OnRate11ID, _("11025 Hz"), OnRateChange)
   POPUP_MENU_RADIO_ITEM(OnRate16ID, _("16000 Hz"), OnRateChange)
   POPUP_MENU_RADIO_ITEM(OnRate22ID, _("22050 Hz"), OnRateChange)
   POPUP_MENU_RADIO_ITEM(OnRate44ID, _("44100 Hz"), OnRateChange)
   POPUP_MENU_RADIO_ITEM(OnRate48ID, _("48000 Hz"), OnRateChange)
   POPUP_MENU_RADIO_ITEM(OnRate88ID, _("88200 Hz"), OnRateChange)
   POPUP_MENU_RADIO_ITEM(OnRate96ID, _("96000 Hz"), OnRateChange)
   POPUP_MENU_RADIO_ITEM(OnRate176ID, _("176400 Hz"), OnRateChange)
   POPUP_MENU_RADIO_ITEM(OnRate192ID, _("192000 Hz"), OnRateChange)
   POPUP_MENU_RADIO_ITEM(OnRate352ID, _("352800 Hz"), OnRateChange)
   POPUP_MENU_RADIO_ITEM(OnRate384ID, _("384000 Hz"), OnRateChange)
   POPUP_MENU_RADIO_ITEM(OnRateOtherID, _("&Other..."), OnRateOther)
END_POPUP_MENU()

const int nRates = 12;

///  gRates MUST CORRESPOND DIRECTLY TO THE RATES AS LISTED IN THE MENU!!
///  IN THE SAME ORDER!!
static int gRates[nRates] = { 8000, 11025, 16000, 22050, 44100, 48000, 88200, 96000,
176400, 192000, 352800, 384000 };

/// Converts a sampling rate to a wxWidgets menu item id
int RateMenuTable::IdOfRate(int rate)
{
   for (int i = 0; i<nRates; i++) {
      if (gRates[i] == rate)
         return i + OnRate8ID;
   }
   return OnRateOtherID;
}

/// Sets the sample rate for a track, and if it is linked to
/// another track, that one as well.
void RateMenuTable::SetRate(WaveTrack * pTrack, double rate)
{
   AudacityProject *const project = ::GetActiveProject();
   pTrack->SetRate(rate);
   // Assume linked track is wave or null
   const auto partner = static_cast<WaveTrack*>(pTrack->GetLink());
   if (partner)
      partner->SetRate(rate);
   // Separate conversion of "rate" enables changing the decimals without affecting i18n
   wxString rateString = wxString::Format(wxT("%.3f"), rate);
   /* i18n-hint: The string names a track */
   project->PushState(wxString::Format(_("Changed '%s' to %s Hz"),
      pTrack->GetName(), rateString),
      _("Rate Change"));
}

/// This method handles the selection from the Rate
/// submenu of the track menu, except for "Other" (/see OnRateOther).
void RateMenuTable::OnRateChange(wxCommandEvent & event)
{
   int id = event.GetId();
   wxASSERT(id >= OnRate8ID && id <= OnRate384ID);
   WaveTrack *const pTrack = static_cast<WaveTrack*>(mpData->pTrack);
   wxASSERT(pTrack->GetKind() == Track::Wave);

   SetRate(pTrack, gRates[id - OnRate8ID]);

   using namespace RefreshCode;
   mpData->result = RefreshAll | FixScrollbars;
}

void RateMenuTable::OnRateOther(wxCommandEvent &)
{
   WaveTrack *const pTrack = static_cast<WaveTrack*>(mpData->pTrack);
   wxASSERT(pTrack && pTrack->GetKind() == Track::Wave);

   int newRate;

   /// \todo Remove artificial constants!!
   /// \todo Make a real dialog box out of this!!
   while (true)
   {
      wxDialogWrapper dlg(mpData->pParent, wxID_ANY, wxString(_("Set Rate")));
      dlg.SetName(dlg.GetTitle());
      ShuttleGui S(&dlg, eIsCreating);
      wxString rate;
      wxArrayString rates;
      wxComboBox *cb;

      rate.Printf(wxT("%ld"), lrint(pTrack->GetRate()));

      rates.Add(wxT("8000"));
      rates.Add(wxT("11025"));
      rates.Add(wxT("16000"));
      rates.Add(wxT("22050"));
      rates.Add(wxT("44100"));
      rates.Add(wxT("48000"));
      rates.Add(wxT("88200"));
      rates.Add(wxT("96000"));
      rates.Add(wxT("176400"));
      rates.Add(wxT("192000"));
      rates.Add(wxT("352800"));
      rates.Add(wxT("384000"));

      S.StartVerticalLay(true);
      {
         S.SetBorder(10);
         S.StartHorizontalLay(wxEXPAND, false);
         {
            cb = S.AddCombo(_("New sample rate (Hz):"),
               rate,
               &rates);
#if defined(__WXMAC__)
            // As of wxMac-2.8.12, setting manually is required
            // to handle rates not in the list.  See: Bug #427
            cb->SetValue(rate);
#endif
         }
         S.EndHorizontalLay();
         S.AddStandardButtons();
      }
      S.EndVerticalLay();

      dlg.SetClientSize(dlg.GetSizer()->CalcMin());
      dlg.Center();

      if (dlg.ShowModal() != wxID_OK)
      {
         return;  // user cancelled dialog
      }

      long lrate;
      if (cb->GetValue().ToLong(&lrate) && lrate >= 1 && lrate <= 1000000)
      {
         newRate = (int)lrate;
         break;
      }

      AudacityMessageBox(_("The entered value is invalid"), _("Error"),
         wxICON_ERROR, mpData->pParent);
   }

   SetRate(pTrack, newRate);

   using namespace RefreshCode;
   mpData->result = RefreshAll | FixScrollbars;
}

//=============================================================================
// Class defining common command handlers for mono and stereo tracks
class WaveTrackMenuTable : public PopupMenuTable
{
public:
   static WaveTrackMenuTable &Instance( Track * pTrack);
   Track * mpTrack;

protected:
   WaveTrackMenuTable() : mpData(NULL) {mpTrack=NULL;}

   void InitMenu(Menu *pMenu, void *pUserData) override;

   void DestroyMenu() override
   {
      mpData = nullptr;
   }

   DECLARE_POPUP_MENU(WaveTrackMenuTable);

   TrackControls::InitMenuData *mpData;

   void OnSetDisplay(wxCommandEvent & event);
   void OnSpectrogramSettings(wxCommandEvent & event);

   void OnChannelChange(wxCommandEvent & event);
   void OnMergeStereo(wxCommandEvent & event);

   void SplitStereo(bool stereo);

   void OnSwapChannels(wxCommandEvent & event);
   void OnSplitStereo(wxCommandEvent & event);
   void OnSplitStereoMono(wxCommandEvent & event);
};

WaveTrackMenuTable &WaveTrackMenuTable::Instance( Track * pTrack )
{
   static WaveTrackMenuTable instance;
   wxCommandEvent evt;
   // Clear it out so we force a repopulate
   instance.Invalidate( evt );
   // Ensure we know how to poulate.
   // Messy, but the design does not seem to offer an alternative.
   // We won't use pTrack after populate.
   instance.mpTrack = pTrack;
   return instance;
}

void WaveTrackMenuTable::InitMenu(Menu *pMenu, void *pUserData)
{
   mpData = static_cast<TrackControls::InitMenuData*>(pUserData);
   WaveTrack *const pTrack = static_cast<WaveTrack*>(mpData->pTrack);

   std::vector<int> checkedIds;

   const int display = pTrack->GetDisplay();
   checkedIds.push_back(
      display == WaveTrack::Waveform
         ? (pTrack->GetWaveformSettings().isLinear()
            ? OnWaveformID : OnWaveformDBID)
         : OnSpectrumID);

   // Bug 1253.  Shouldn't open preferences if audio is busy.
   // We can't change them on the fly yet anyway.
   const bool bAudioBusy = gAudioIO->IsBusy();
   pMenu->Enable(OnSpectrogramSettingsID,
      (display == WaveTrack::Spectrum) && !bAudioBusy);

   AudacityProject *const project = ::GetActiveProject();
   bool unsafe = EffectManager::Get().RealtimeIsActive() &&
      project->IsAudioActive();

   const bool isMono = !pTrack->GetLink();
   if ( isMono )
   {
      mpData = static_cast<TrackControls::InitMenuData*>(pUserData);
      WaveTrack *const pTrack = static_cast<WaveTrack*>(mpData->pTrack);

      TrackList *const tracks = project->GetTracks();
      Track *const next = tracks->GetNext(pTrack);

      if (isMono) {
         const bool canMakeStereo =
         (next && !next->GetLinked()
          && pTrack->GetKind() == Track::Wave
          && next->GetKind() == Track::Wave);
         pMenu->Enable(OnMergeStereoID, canMakeStereo && !unsafe);

         int itemId;
         switch (pTrack->GetChannel()) {
            case Track::LeftChannel:
               itemId = OnChannelLeftID;
               break;
            case Track::RightChannel:
               itemId = OnChannelRightID;
               break;
            default:
               itemId = OnChannelMonoID;
               break;
         }
         checkedIds.push_back(itemId);
      }
   }
   else
   {
      pMenu->Enable(OnMergeStereoID, false);
   }

   SetMenuChecks(*pMenu, [&](int id){
      auto end = checkedIds.end();
      return end != std::find(checkedIds.begin(), end, id);
   });


   pMenu->Enable(OnSwapChannelsID, !isMono && !unsafe);
   pMenu->Enable(OnSplitStereoID, !isMono && !unsafe);

#ifndef EXPERIMENTAL_DA
   // Can be achieved by split stereo and then dragging pan slider.
   pMenu->Enable(OnSplitStereoMonoID, !isMono && !unsafe);
#endif

   // Several menu items no longer needed....
#if 0
   pMenu->Enable(OnChannelMonoID, isMono);
   pMenu->Enable(OnChannelLeftID, isMono);
   pMenu->Enable(OnChannelRightID, isMono);
#endif
}

BEGIN_POPUP_MENU(WaveTrackMenuTable)
   POPUP_MENU_SEPARATOR()

   POPUP_MENU_RADIO_ITEM(OnWaveformID, _("Wa&veform"), OnSetDisplay)
   POPUP_MENU_RADIO_ITEM(OnWaveformDBID, _("&Waveform (dB)"), OnSetDisplay)
   POPUP_MENU_RADIO_ITEM(OnSpectrumID, _("&Spectrogram"), OnSetDisplay)
   POPUP_MENU_ITEM(OnSpectrogramSettingsID, _("S&pectrogram Settings..."), OnSpectrogramSettings)
   POPUP_MENU_SEPARATOR()

//   POPUP_MENU_RADIO_ITEM(OnChannelMonoID, _("&Mono"), OnChannelChange)
//   POPUP_MENU_RADIO_ITEM(OnChannelLeftID, _("&Left Channel"), OnChannelChange)
//   POPUP_MENU_RADIO_ITEM(OnChannelRightID, _("R&ight Channel"), OnChannelChange)
   POPUP_MENU_ITEM(OnMergeStereoID, _("Ma&ke Stereo Track"), OnMergeStereo)

   POPUP_MENU_ITEM(OnSwapChannelsID, _("Swap Stereo &Channels"), OnSwapChannels)
   POPUP_MENU_ITEM(OnSplitStereoID, _("Spl&it Stereo Track"), OnSplitStereo)
// DA: Uses split stereo track and then drag pan sliders for split-stereo-to-mono
#ifndef EXPERIMENTAL_DA
   POPUP_MENU_ITEM(OnSplitStereoMonoID, _("Split Stereo to Mo&no"), OnSplitStereoMono)
#else
   POPUP_MENU_SEPARATOR()
   POPUP_MENU_SUB_MENU(0, _("&Wave Color"), WaveColorMenuTable)
#endif
<<<<<<< HEAD
=======

   WaveTrack *const pTrack = static_cast<WaveTrack*>(mpTrack);
   if( pTrack && pTrack->GetDisplay() != WaveTrack::Spectrum  ){
      POPUP_MENU_SEPARATOR()
      POPUP_MENU_SUB_MENU(OnWaveColorID, _("&Wave Color"), WaveColorMenuTable)
   }

>>>>>>> af54ac9c
   POPUP_MENU_SEPARATOR()
   POPUP_MENU_SUB_MENU(0, _("&Format"), FormatMenuTable)
   POPUP_MENU_SEPARATOR()
   POPUP_MENU_SUB_MENU(0, _("Rat&e"), RateMenuTable)
END_POPUP_MENU()


///  Set the Display mode based on the menu choice in the Track Menu.
void WaveTrackMenuTable::OnSetDisplay(wxCommandEvent & event)
{
   int idInt = event.GetId();
   wxASSERT(idInt >= OnWaveformID && idInt <= OnSpectrumID);
   WaveTrack *const pTrack = static_cast<WaveTrack*>(mpData->pTrack);
   wxASSERT(pTrack && pTrack->GetKind() == Track::Wave);

   bool linear = false;
   WaveTrack::WaveTrackDisplay id;
   switch (idInt) {
   default:
   case OnWaveformID:
      linear = true, id = WaveTrack::Waveform; break;
   case OnWaveformDBID:
      id = WaveTrack::Waveform; break;
   case OnSpectrumID:
      id = WaveTrack::Spectrum; break;
   }

   const bool wrongType = pTrack->GetDisplay() != id;
   const bool wrongScale =
      (id == WaveTrack::Waveform &&
      pTrack->GetWaveformSettings().isLinear() != linear);
   if (wrongType || wrongScale) {
      pTrack->SetLastScaleType();
      pTrack->SetDisplay(WaveTrack::WaveTrackDisplay(id));
      if (wrongScale)
         pTrack->GetIndependentWaveformSettings().scaleType = linear
         ? WaveformSettings::stLinear
         : WaveformSettings::stLogarithmic;

      // Assume partner is wave or null
      auto partner = static_cast<WaveTrack *>(pTrack->GetLink());
      if (partner) {
         partner->SetLastScaleType();
         partner->SetDisplay(WaveTrack::WaveTrackDisplay(id));
         if (wrongScale)
            partner->GetIndependentWaveformSettings().scaleType = linear
            ? WaveformSettings::stLinear
            : WaveformSettings::stLogarithmic;
      }

      AudacityProject *const project = ::GetActiveProject();
      project->ModifyState(true);

      using namespace RefreshCode;
      mpData->result = RefreshAll | UpdateVRuler;
   }
}

void WaveTrackMenuTable::OnSpectrogramSettings(wxCommandEvent &)
{
   class ViewSettingsDialog final : public PrefsDialog
   {
   public:
      ViewSettingsDialog
         (wxWindow *parent, const wxString &title, PrefsDialog::Factories &factories,
         int page)
         : PrefsDialog(parent, title, factories)
         , mPage(page)
      {
      }

      long GetPreferredPage() override
      {
         return mPage;
      }

      void SavePreferredPage() override
      {
      }

   private:
      const int mPage;
   };

   if (gAudioIO->IsBusy()){
      AudacityMessageBox(_("To change Spectrogram Settings, stop any\n"
                     "playing or recording first."),
                   _("Stop the Audio First"), wxOK | wxICON_EXCLAMATION | wxCENTRE);
      return;
   }

   WaveTrack *const pTrack = static_cast<WaveTrack*>(mpData->pTrack);
   // WaveformPrefsFactory waveformFactory(pTrack);
   // TracksBehaviorsPrefsFactory tracksBehaviorsFactory();
   SpectrumPrefsFactory spectrumFactory(pTrack);

   PrefsDialog::Factories factories;
   // factories.push_back(&waveformFactory);
   factories.push_back(&spectrumFactory);
   const int page =
      // (pTrack->GetDisplay() == WaveTrack::Spectrum) ? 1 :
      0;

   wxString title(pTrack->GetName() + wxT(": "));
   ViewSettingsDialog dialog(mpData->pParent, title, factories, page);

   if (0 != dialog.ShowModal()) {
      // Redraw
      AudacityProject *const project = ::GetActiveProject();
      project->ModifyState(true);
      //Bug 1725 Toolbar was left greyed out.
      //This solution is overkill, but does fix the problem and is what the
      //prefs dialog normally does.
      AudacityProject::RebuildAllMenuBars();
      mpData->result = RefreshCode::RefreshAll;
   }
}

void WaveTrackMenuTable::OnChannelChange(wxCommandEvent & event)
{
   int id = event.GetId();
   wxASSERT(id >= OnChannelLeftID && id <= OnChannelMonoID);
   WaveTrack *const pTrack = static_cast<WaveTrack*>(mpData->pTrack);
   wxASSERT(pTrack);
   int channel;
   wxString channelmsg;
   switch (id) {
   default:
   case OnChannelMonoID:
      channel = Track::MonoChannel;
      channelmsg = _("Mono");
      break;
   case OnChannelLeftID:
      channel = Track::LeftChannel;
      channelmsg = _("Left Channel");
      break;
   case OnChannelRightID:
      channel = Track::RightChannel;
      channelmsg = _("Right Channel");
      break;
   }
   pTrack->SetChannel(channel);
   AudacityProject *const project = ::GetActiveProject();
   /* i18n-hint: The strings name a track and a channel choice (mono, left, or right) */
   project->PushState(wxString::Format(_("Changed '%s' to %s"),
      pTrack->GetName(),
      channelmsg),
      _("Channel"));
   mpData->result = RefreshCode::RefreshAll;
}

/// Merge two tracks into one stereo track ??
void WaveTrackMenuTable::OnMergeStereo(wxCommandEvent &)
{
   WaveTrack *const pTrack = static_cast<WaveTrack*>(mpData->pTrack);
   wxASSERT(pTrack);
   pTrack->SetLinked(true);
   // Assume partner is wave or null
   const auto partner = static_cast<WaveTrack*>(pTrack->GetLink());

   if (partner) {
      // Set partner's parameters to match target.
      partner->Merge(*pTrack);

      pTrack->SetPan( 0.0f );
      pTrack->SetChannel(Track::LeftChannel);
      partner->SetPan( 0.0f );
      partner->SetChannel(Track::RightChannel);

      // Set NEW track heights and minimized state
      bool bBothMinimizedp = ((pTrack->GetMinimized()) && (partner->GetMinimized()));
      pTrack->SetMinimized(false);
      partner->SetMinimized(false);
      int AverageHeight = (pTrack->GetHeight() + partner->GetHeight()) / 2;
      pTrack->SetHeight(AverageHeight);
      partner->SetHeight(AverageHeight);
      pTrack->SetMinimized(bBothMinimizedp);
      partner->SetMinimized(bBothMinimizedp);

      //On Demand - join the queues together.
      if (ODManager::IsInstanceCreated())
         if (!ODManager::Instance()->MakeWaveTrackDependent(partner, pTrack))
         {
            ;
            //TODO: in the future, we will have to check the return value of MakeWaveTrackDependent -
            //if the tracks cannot merge, it returns false, and in that case we should not allow a merging.
            //for example it returns false when there are two different types of ODTasks on each track's queue.
            //we will need to display this to the user.
         }

      AudacityProject *const project = ::GetActiveProject();
      /* i18n-hint: The string names a track */
      project->PushState(wxString::Format(_("Made '%s' a stereo track"),
         pTrack->GetName()),
         _("Make Stereo"));
   }
   else
      pTrack->SetLinked(false);

   mpData->result = RefreshCode::RefreshAll;
}

/// Split a stereo track into two tracks...
void WaveTrackMenuTable::SplitStereo(bool stereo)
{
   WaveTrack *const pTrack = static_cast<WaveTrack*>(mpData->pTrack);
   wxASSERT(pTrack);

   if (stereo)
      pTrack->SetPanFromChannelType();
   pTrack->SetChannel(Track::MonoChannel);

   // Assume partner is present, and is wave
   const auto partner = static_cast<WaveTrack*>(pTrack->GetLink());
   wxASSERT(partner);
   if (!partner)
      return;

   if (partner)
   {
      // Keep original stereo track name.
      partner->SetName(pTrack->GetName());
      if (stereo)
         partner->SetPanFromChannelType();
      partner->SetChannel(Track::MonoChannel);

      //On Demand - have each channel add its own.
      if (ODManager::IsInstanceCreated() && partner->GetKind() == Track::Wave)
         ODManager::Instance()->MakeWaveTrackIndependent(partner);
   }

   pTrack->SetLinked(false);
   //make sure neither track is smaller than its minimum height
   if (pTrack->GetHeight() < pTrack->GetMinimizedHeight())
      pTrack->SetHeight(pTrack->GetMinimizedHeight());
   if (partner)
   {
      if (partner->GetHeight() < partner->GetMinimizedHeight())
         partner->SetHeight(partner->GetMinimizedHeight());

      // Make tracks the same height
      if (pTrack->GetHeight() != partner->GetHeight())
      {
         pTrack->SetHeight((pTrack->GetHeight() + partner->GetHeight()) / 2.0);
         partner->SetHeight(pTrack->GetHeight());
      }
   }

   mpData->result = RefreshCode::RefreshAll;
}

/// Swap the left and right channels of a stero track...
void WaveTrackMenuTable::OnSwapChannels(wxCommandEvent &)
{
   AudacityProject *const project = ::GetActiveProject();

   WaveTrack *const pTrack = static_cast<WaveTrack*>(mpData->pTrack);
   // Assume partner is wave or null
   const auto partner = static_cast<WaveTrack*>(pTrack->GetLink());
   Track *const focused = project->GetTrackPanel()->GetFocusedTrack();
   const bool hasFocus =
      (focused == pTrack || focused == partner);

   SplitStereo(false);
   pTrack->SetChannel(Track::RightChannel);
   partner->SetChannel(Track::LeftChannel);

   TrackList *const tracks = project->GetTracks();
   (tracks->MoveUp(partner));
   partner->SetLinked(true);

   MixerBoard* pMixerBoard = project->GetMixerBoard();
   if (pMixerBoard)
      pMixerBoard->UpdateTrackClusters();

   if (hasFocus)
      project->GetTrackPanel()->SetFocusedTrack(partner);

   /* i18n-hint: The string names a track  */
   project->PushState(wxString::Format(_("Swapped Channels in '%s'"),
      pTrack->GetName()),
      _("Swap Channels"));

   mpData->result = RefreshCode::RefreshAll;
}

/// Split a stereo track into two tracks...
void WaveTrackMenuTable::OnSplitStereo(wxCommandEvent &)
{
   SplitStereo(true);
   WaveTrack *const pTrack = static_cast<WaveTrack*>(mpData->pTrack);
   AudacityProject *const project = ::GetActiveProject();
   /* i18n-hint: The string names a track  */
   project->PushState(wxString::Format(_("Split stereo track '%s'"),
      pTrack->GetName()),
      _("Split"));

   mpData->result = RefreshCode::RefreshAll;
}

/// Split a stereo track into two mono tracks...
void WaveTrackMenuTable::OnSplitStereoMono(wxCommandEvent &)
{
   SplitStereo(false);
   WaveTrack *const pTrack = static_cast<WaveTrack*>(mpData->pTrack);
   AudacityProject *const project = ::GetActiveProject();
   /* i18n-hint: The string names a track  */
   project->PushState(wxString::Format(_("Split Stereo to Mono '%s'"),
      pTrack->GetName()),
      _("Split to Mono"));

   mpData->result = RefreshCode::RefreshAll;
}

//=============================================================================
PopupMenuTable *WaveTrackControls::GetMenuExtension(Track * pTrack)
{

   WaveTrackMenuTable & result = WaveTrackMenuTable::Instance( pTrack );
   return &result;
}<|MERGE_RESOLUTION|>--- conflicted
+++ resolved
@@ -223,18 +223,14 @@
       partner->SetWaveColorIndex(newWaveColor);
 
    project->PushState(wxString::Format(_("Changed '%s' to %s"),
-<<<<<<< HEAD
-      pTrack->GetName().
-      c_str(),
-=======
       pTrack->GetName(),
->>>>>>> af54ac9c
       GetWaveColorStr(newWaveColor)),
       _("WaveColor Change"));
 
    using namespace RefreshCode;
    mpData->result = RefreshAll | FixScrollbars;
 }
+
 
 
 
@@ -702,16 +698,12 @@
    POPUP_MENU_SEPARATOR()
    POPUP_MENU_SUB_MENU(0, _("&Wave Color"), WaveColorMenuTable)
 #endif
-<<<<<<< HEAD
-=======
 
    WaveTrack *const pTrack = static_cast<WaveTrack*>(mpTrack);
    if( pTrack && pTrack->GetDisplay() != WaveTrack::Spectrum  ){
       POPUP_MENU_SEPARATOR()
       POPUP_MENU_SUB_MENU(OnWaveColorID, _("&Wave Color"), WaveColorMenuTable)
    }
-
->>>>>>> af54ac9c
    POPUP_MENU_SEPARATOR()
    POPUP_MENU_SUB_MENU(0, _("&Format"), FormatMenuTable)
    POPUP_MENU_SEPARATOR()
