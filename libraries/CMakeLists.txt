# Include the libraries that we'll build

# The list of modules is ordered so that each library occurs after any others
# that it depends on


set( LIBRARIES
   lib-string-utils
   lib-strings
   lib-utility
   lib-uuid
   lib-components
   lib-basic-ui
   lib-exceptions
   lib-preferences
   lib-math
   lib-files
   lib-ipc
   lib-registries
   lib-xml
   lib-audio-devices
   lib-project
   lib-screen-geometry
   lib-project-rate
   lib-ffmpeg-support
   lib-track
   lib-transactions
   lib-sample-track
   lib-module-manager
   lib-project-history
   lib-graphics
   lib-audio-graph
   lib-tags
   lib-realtime-effects
   lib-audio-io
   lib-wave-track
   lib-track-selection
   lib-project-file-io
   lib-command-parameters
   lib-numeric-formats
   lib-effects
   lib-time-frequency-selection
<<<<<<< HEAD
=======
   lib-wx-wrappers
   lib-shuttlegui
   lib-wx-init
   lib-time-track
   lib-vst3
   lib-snapping
   lib-vst
   lib-lv2
   lib-ladspa
   lib-audio-unit
   lib-playable-track
   lib-time-and-pitch
>>>>>>> d895438a
)

if( NOT ${_OPT}enable_experimental_qt_support )
   list( APPEND LIBRARIES
      lib-theme
      image-compiler # not a library, but has a place in their dependency graph
      lib-theme-resources
      lib-wx-init
      lib-wx-wrappers
      lib-shuttlegui
   )
endif()


if ( ${_OPT}has_networking )
   list( APPEND LIBRARIES lib-network-manager)
endif()

if ( ${_OPT}has_url_schemes_support )
   list( APPEND LIBRARIES lib-url-schemes)
endif()

if ( ${_OPT}has_audiocom_upload)
   list( APPEND LIBRARIES
      lib-cloud-upload
      lib-cloud-audiocom
   )
endif()

if( ${_OPT}has_crashreports )
   if( ${_OPT}crashreport_backend STREQUAL "breakpad" )
      list( APPEND LIBRARIES lib-breakpad-configurer )
   elseif( ${_OPT}crashreport_backend STREQUAL "crashpad" )
      list( APPEND LIBRARIES lib-crashpad-configurer )
   endif()
endif()

# This library depends on lib-network-manager
# If Sentry reporting is disabled, an INTERFACE library
# will be defined
list( APPEND LIBRARIES lib-sentry-reporting)

foreach( LIBRARY ${LIBRARIES} )
   add_subdirectory( "${LIBRARY}" )
endforeach()

set( GRAPH_EDGES "${GRAPH_EDGES}" PARENT_SCOPE )<|MERGE_RESOLUTION|>--- conflicted
+++ resolved
@@ -40,11 +40,6 @@
    lib-numeric-formats
    lib-effects
    lib-time-frequency-selection
-<<<<<<< HEAD
-=======
-   lib-wx-wrappers
-   lib-shuttlegui
-   lib-wx-init
    lib-time-track
    lib-vst3
    lib-snapping
@@ -54,8 +49,8 @@
    lib-audio-unit
    lib-playable-track
    lib-time-and-pitch
->>>>>>> d895438a
-)
+   )
+endif()
 
 if( NOT ${_OPT}enable_experimental_qt_support )
    list( APPEND LIBRARIES
@@ -67,7 +62,6 @@
       lib-shuttlegui
    )
 endif()
-
 
 if ( ${_OPT}has_networking )
    list( APPEND LIBRARIES lib-network-manager)
