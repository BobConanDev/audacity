--- conflicted
+++ resolved
@@ -57,7 +57,10 @@
    lib-viewport
 )
 
-<<<<<<< HEAD
+if ( ${_OPT}use_lv2 )
+   list( APPEND LIBRARIES lib-lv2)
+endif()
+
 if( NOT ${_OPT}enable_experimental_qt_support )
    list( APPEND LIBRARIES
       lib-theme
@@ -72,10 +75,6 @@
    list(APPEND LIBRARIES
       lib-qt-init
    )
-=======
-if ( ${_OPT}use_lv2 )
-   list( APPEND LIBRARIES lib-lv2)
->>>>>>> 60d768e2
 endif()
 
 if ( ${_OPT}has_networking )
