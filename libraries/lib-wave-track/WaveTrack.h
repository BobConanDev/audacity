/**********************************************************************

  Audacity: A Digital Audio Editor

  WaveTrack.h

  Dominic Mazzoni

**********************************************************************/

#ifndef __AUDACITY_WAVETRACK__
#define __AUDACITY_WAVETRACK__

#include "ClipInterface.h"
#include "PlaybackDirection.h"
#include "Prefs.h"
#include "SampleCount.h"
#include "SampleFormat.h"
#include "SampleTrack.h"
#include "WideSampleSequence.h"

#include <vector>
#include <functional>
#include <wx/thread.h>
#include <wx/longlong.h>

class AudacityProject;
class BlockArray;

namespace BasicUI{ class ProgressDialog; }

class SampleBlockFactory;
using SampleBlockFactoryPtr = std::shared_ptr<SampleBlockFactory>;

class TimeWarper;

class ClipInterface;
class Sequence;
class WaveClip;
class AudioSegmentSampleView;

//! Clips are held by shared_ptr, not for sharing, but to allow weak_ptr
using WaveClipHolder = std::shared_ptr<WaveClip>;
using WaveClipConstHolder = std::shared_ptr<const WaveClip>;
using WaveClipHolders = std::vector<WaveClipHolder>;
using WaveClipConstHolders = std::vector<WaveClipConstHolder>;

using ClipConstHolders = std::vector<std::shared_ptr<const ClipInterface>>;

// Temporary arrays of mere pointers
using WaveClipPointers = std::vector < WaveClip* >;
using WaveClipConstPointers = std::vector < const WaveClip* >;

using ChannelSampleView = std::vector<AudioSegmentSampleView>;
using ChannelGroupSampleView = std::vector<ChannelSampleView>;

using TimeInterval = std::pair<double, double>;
using ProgressReporter = std::function<void(double)>;

//
// Tolerance for merging wave tracks (in seconds)
//
#define WAVETRACK_MERGE_POINT_TOLERANCE 0.01

class Envelope;
class WaveTrack;

class WAVE_TRACK_API WaveChannelInterval final
   : public ChannelInterval
   , public ClipTimes
{
public:
   //! Assume lifetime of this object nests in those of arguments
   WaveChannelInterval(WaveClip &wideClip, WaveClip &narrowClip, size_t iChannel
   )  : mWideClip{ wideClip }
      , mNarrowClip{ narrowClip }
      , miChannel{ iChannel }
   {}
   ~WaveChannelInterval() override;

   friend bool operator ==(
      const WaveChannelInterval &x, const WaveChannelInterval &y
   ) {
      return &x.mWideClip == &y.mWideClip &&
         &x.mNarrowClip == &y.mNarrowClip &&
         x.miChannel == y.miChannel;
   }
   friend bool operator !=(
      const WaveChannelInterval &x, const WaveChannelInterval &y
   ) {
      return !(x == y);
   }

   const WaveClip &GetWideClip() const { return mWideClip; }
   WaveClip &GetClip() { return mNarrowClip; }
   const WaveClip &GetClip() const { return mNarrowClip; }
   Envelope &GetEnvelope();
   const Envelope &GetEnvelope() const;
   size_t GetChannelIndex() const { return miChannel; }

   bool Intersects(double t0, double t1) const;
   double Start() const;
   double End() const;

   /*!
    * @brief Request interval samples within [t0, t1). `t0` and `t1` are
    * truncated to the interval start and end. Stretching influences the number
    * of samples fitting into [t0, t1), i.e., half as many for twice as large a
    * stretch ratio, due to a larger spacing of the raw samples. The actual
    * number of samples available from the returned view is queried through
    * `AudioSegmentSampleView::GetSampleCount()`.
    *
    * @pre samples in [t0, t1) can be counted with `size_t`
    */
   AudioSegmentSampleView
   GetSampleView(double t0, double t1, bool mayThrow) const;

   sampleCount GetVisibleSampleCount() const override;
   int GetRate() const override;
   double GetPlayStartTime() const override;
   double GetPlayEndTime() const override;
   double GetPlayDuration() const;

   /*!
    * @brief  t ∈ [...)
    */
   bool WithinPlayRegion(double t) const;

   // TimeToSamples and SamplesToTime take clip stretch ratio into account.
   // Use them to convert time / sample offsets.
   sampleCount TimeToSamples(double time) const override;
   double SamplesToTime(sampleCount s) const noexcept;

   double GetStretchRatio() const override;

   double GetTrimLeft() const;
   double GetTrimRight() const;

   bool GetSamples(samplePtr buffer, sampleFormat format,
      sampleCount start, size_t len, bool mayThrow = true) const;

   AudioSegmentSampleView GetSampleView(
      sampleCount start, size_t length, bool mayThrow) const;

   const Sequence &GetSequence() const;

   constSamplePtr GetAppendBuffer() const;
   size_t GetAppendBufferLen() const;

   int GetColourIndex() const;

   BlockArray *GetSequenceBlockArray();

   /*!
    Getting high-level data for one channel for screen display and clipping
    calculations and Contrast
    */
   std::pair<float, float> GetMinMax(double t0, double t1, bool mayThrow) const;

   /*!
    @copydoc GetMinMax
    */
   float GetRMS(double t0, double t1, bool mayThrow) const;

   //! Real start time of the clip, quantized to raw sample rate (track's rate)
   sampleCount GetPlayStartSample() const;

   //! Real end time of the clip, quantized to raw sample rate (track's rate)
   sampleCount GetPlayEndSample() const;

   /*!
    @param start relative to clip play start sample
    */
   void SetSamples(constSamplePtr buffer, sampleFormat format,
      sampleCount start, size_t len,
      sampleFormat effectiveFormat /*!<
         Make the effective format of the data at least the minumum of this
         value and `format`.  (Maybe wider, if merging with preexistent data.)
         If the data are later narrowed from stored format, but not narrower
         than the effective, then no dithering will occur.
      */
   );

private:
   WaveClip &GetNarrowClip() { return mNarrowClip; }
   const WaveClip &GetNarrowClip() const { return mNarrowClip; }

   WaveClip &mWideClip;
   WaveClip &mNarrowClip;
   const size_t miChannel;
};

class WAVE_TRACK_API WaveChannel
   : public Channel
   // TODO wide wave tracks -- remove "virtual"
   , public virtual WideSampleSequence
{
public:
   ~WaveChannel() override;

   inline WaveTrack &GetTrack();
   inline const WaveTrack &GetTrack() const;

   auto GetInterval(size_t iInterval) { return
      ::Channel::GetInterval<WaveChannelInterval>(iInterval); }
   auto GetInterval(size_t iInterval) const { return
      ::Channel::GetInterval<const WaveChannelInterval>(iInterval); }

   auto Intervals() { return ::Channel::Intervals<WaveChannelInterval>(); }
   auto Intervals() const {
      return ::Channel::Intervals<const WaveChannelInterval>(); }

   using WideSampleSequence::GetFloats;

   //! "narrow" overload fetches from the unique channel
   bool GetFloats(float *buffer, sampleCount start, size_t len,
      fillFormat fill = FillFormat::fillZero, bool mayThrow = true,
      sampleCount * pNumWithinClips = nullptr) const
   {
      constexpr auto backwards = false;
      return GetFloats(
         0, 1, &buffer, start, len, backwards, fill, mayThrow, pNumWithinClips);
   }

   /*!
    * @brief Request channel samples within [t0, t1), not knowing in advance how
    * many this will be.
    *
    * @details The stretching of intersecting intervals influences the number of
    * samples fitting into [t0, t1), i.e., half as many for twice as large a
    * stretch ratio, due to a larger spacing of the raw samples.
    *
    * @pre samples in [t0, t1) can be counted with `size_t`
    */
   ChannelSampleView GetSampleView(double t0, double t1, bool mayThrow) const;

   //! Random-access assignment of a range of samples
   [[nodiscard]] bool Set(constSamplePtr buffer, sampleFormat format,
      sampleCount start, size_t len,
      sampleFormat effectiveFormat = widestSampleFormat /*!<
         Make the effective format of the data at least the minumum of this
         value and `format`.  (Maybe wider, if merging with preexistent data.)
         If the data are later narrowed from stored format, but not narrower
         than the effective, then no dithering will occur.
      */
   );

   //! Random-access assignment of a range of samples
   [[nodiscard]] bool SetFloats(const float *buffer,
      sampleCount start, size_t len,
      sampleFormat effectiveFormat = widestSampleFormat /*!<
         Make the effective format of the data at least the minumum of this
         value and `format`.  (Maybe wider, if merging with preexistent data.)
         If the data are later narrowed from stored format, but not narrower
         than the effective, then no dithering will occur.
      */
   )
   {
      return Set(reinterpret_cast<constSamplePtr>(buffer), floatSample,
         start, len, effectiveFormat);
   }

   bool AppendBuffer(constSamplePtr buffer, sampleFormat format, size_t len, unsigned stride, sampleFormat effectiveFormat);

   /*!
    If there is an existing WaveClip in the WaveTrack that owns the channel,
    then the data are appended to that clip. If there are no WaveClips in the
    track, then a new one is created.
    @return true if at least one complete block was created
    */
   bool Append(constSamplePtr buffer, sampleFormat format, size_t len);

   //! A hint for sizing of well aligned fetches
   inline size_t GetBestBlockSize(sampleCount t) const;
   //! A hint for sizing of well aligned fetches
   inline size_t GetIdealBlockSize();
   //! A hint for maximum returned by either of GetBestBlockSize,
   //! GetIdealBlockSize
   inline size_t GetMaxBlockSize() const;
};

class WAVE_TRACK_API WaveTrack final
   : public WritableSampleTrack
   // TODO wide wave tracks -- remove this base class
   , public WaveChannel
{
public:
   class Interval;
   using IntervalHolder = std::shared_ptr<Interval>;
   using IntervalHolders = std::vector<IntervalHolder>;
   using IntervalConstHolder = std::shared_ptr<const Interval>;
   using IntervalConstHolders = std::vector<IntervalConstHolder>;

   // Resolve ambiguous lookup
   using SampleTrack::GetFloats;

   /// \brief Structure to hold region of a wavetrack and a comparison function
   /// for sortability.
   struct Region
   {
      Region() : start(0), end(0) {}
      Region(double start_, double end_) : start(start_), end(end_) {}

      double start, end;

      //used for sorting
      bool operator < (const Region &b) const
      {
         return this->start < b.start;
      }
   };

   using Regions = std::vector < Region >;

   static wxString GetDefaultAudioTrackNamePreference();

   static double ProjectNyquistFrequency(const AudacityProject &project);

   //
   // Constructor / Destructor / Duplicator
   //

   // Construct and also build all attachments
   static WaveTrack *New( AudacityProject &project );

   WaveTrack(
      const SampleBlockFactoryPtr &pFactory, sampleFormat format, double rate);
   //! Copied only in WaveTrack::Clone() !
   WaveTrack(const WaveTrack &orig, ProtectedCreationArg&&, bool backup);

   //! The width of every WaveClip in this track; for now always 1
   size_t GetWidth() const;

   //! May report more than one only when this is a leader track
   size_t NChannels() const override;

   auto GetChannel(size_t iChannel) {
      return this->ChannelGroup::GetChannel<WaveChannel>(iChannel); }
   auto GetChannel(size_t iChannel) const {
      return this->ChannelGroup::GetChannel<const WaveChannel>(iChannel); }

   auto Channels() {
      return this->ChannelGroup::Channels<WaveChannel>(); }
   auto Channels() const {
      return this->ChannelGroup::Channels<const WaveChannel>(); }

   AudioGraph::ChannelType GetChannelType() const override;

   //! Overwrite data excluding the sample sequence but including display
   //! settings
   /*!
    @pre `IsLeader()`
    @pre `orig.IsLeader()`
    @pre `NChannels() == orig.NChannels()`
    */
   void Reinit(const WaveTrack &orig);
 private:
   using ConstIterPair = std::pair<
      WaveClipHolders::const_iterator, WaveClipHolders::const_iterator>;
   /*!
    @param clip is searched for in the leader channel
    @pre `IsLeader()`
    @return first is iterator to clip if found, and if stereo, second is the
       corresponding clip of the other channel
    */
   ConstIterPair FindWideClip(const WaveClip &clip, int *pDistance = nullptr)
      const;

   using IterPair = std::pair<
      WaveClipHolders::iterator, WaveClipHolders::iterator>;
   /*!
    @copydoc FindWideClip(const WaveClip &, int *)
    */
   IterPair FindWideClip(const WaveClip &clip, int *pDistance = nullptr);

   void RemoveWideClip(IterPair pair);

   void Init(const WaveTrack &orig);

   TrackListHolder Clone(bool backup) const override;

   friend class WaveTrackFactory;

   wxString MakeClipCopyName(const wxString& originalName) const;
   wxString MakeNewClipName() const;
 public:

   using Holder = std::shared_ptr<WaveTrack>;

   virtual ~WaveTrack();

   void MoveTo(double o) override;

   bool LinkConsistencyFix(bool doFix) override;

   //! Implement WideSampleSequence
   double GetStartTime() const override;
   //! Implement WideSampleSequence
   double GetEndTime() const override;

   //
   // Identifying the type of track
   //

   //
   // WaveTrack parameters
   //

   double GetRate() const override;
   ///!brief Sets the new rate for the track without resampling it
   /*!
    @pre `IsLeader()`
    @pre newRate > 0
    */
   void SetRate(double newRate);

   // Multiplicative factor.  Only converted to dB for display.
   float GetGain() const;
   void SetGain(float newGain);

   // -1.0 (left) -> 1.0 (right)
   float GetPan() const;
   void SetPan(float newPan);

   //! Takes gain and pan into account
   float GetChannelGain(int channel) const override;

   int GetWaveColorIndex() const;
   /*!
    @pre `IsLeader()`
    */
   void SetWaveColorIndex(int colorIndex);

   sampleCount GetVisibleSampleCount() const;

   sampleFormat GetSampleFormat() const override;

   /*!
    @pre `IsLeader()`
    */
   void ConvertToSampleFormat(sampleFormat format,
      const std::function<void(size_t)> & progressReport = {});

   //
   // High-level editing
   //

   TrackListHolder Cut(double t0, double t1) override;

   //! Make another track copying format, rate, color, etc. but containing no
   //! clips; and always with a unique channel
   /*!
    It is important to pass the correct factory (that for the project
    which will own the copy) in the unusual case that a track is copied from
    another project or the clipboard.  For copies within one project, the
    default will do.

    @param keepLink if false, make the new track mono.  But always preserve
    any other track group data.
    */
   Holder EmptyCopy(const SampleBlockFactoryPtr &pFactory = {},
      bool keepLink = true) const;

   //! Make another channel group copying format, rate, color, etc. but
   //! containing no clips; with as many channels as in `this`
   /*!
    It is important to pass the correct factory (that for the project
    which will own the copy) in the unusual case that a track is copied from
    another project or the clipboard.  For copies within one project, the
    default will do.

    @param keepLink if false, make the new track mono.  But always preserve
    any other track group data.

    @pre `IsLeader()`
    */
   TrackListHolder WideEmptyCopy(const SampleBlockFactoryPtr &pFactory = {},
      bool keepLink = true) const;

   //! @pre !GetOwner()
   TrackListHolder MonoToStereo();

   // If forClipboard is true,
   // and there is no clip at the end time of the selection, then the result
   // will contain a "placeholder" clip whose only purpose is to make
   // GetEndTime() correct.  This clip is not re-copied when pasting.
   TrackListHolder Copy(double t0, double t1, bool forClipboard = true)
      const override;

   void Clear(double t0, double t1) override;
   void Paste(double t0, const Track &src) override;
   using Track::Paste; // Get the non-virtual overload too

   /*!
    May assume precondition: t0 <= t1
    If the source has one channel and this has more, then replicate source
    @pre `IsLeader()`
    @pre `src.IsLeader()`
    @pre `src.NChannels() == 1 || src.NChannels() == NChannels()`
    */
   void ClearAndPaste(
      double t0, double t1, const WaveTrack& src, bool preserve = true,
      bool merge = true, const TimeWarper* effectWarper = nullptr,
      bool clearByTrimming = false) /* not override */;
   /*!
    Overload that takes a TrackList and passes its first wave track
    @pre `**src.Any<const WaveTrack>().begin()` satisfies preconditions
    of the other overload for `src`
    */
   void ClearAndPaste(double t0, double t1,
      const TrackList &src,
      bool preserve = true,
      bool merge = true,
      const TimeWarper *effectWarper = nullptr)
   {
      ClearAndPaste(t0, t1, **src.Any<const WaveTrack>().begin(),
         preserve, merge, effectWarper);
   }

   void Silence(double t0, double t1, ProgressReporter reportProgress) override;
   void InsertSilence(double t, double len) override;

   /*!
    @pre `IsLeader()`
    */
   void Split(double t0, double t1);

   /*!
    @pre `IsLeader()`
    */
   std::pair<IntervalHolder, IntervalHolder> SplitAt(double t);

   /*!
    May assume precondition: t0 <= t1
    @pre `IsLeader()`
    */
   void ClearAndAddCutLine(double t0, double t1) /* not override */;

   /*!
    @pre `IsLeader()`
    @post result: `result->NChannels() == NChannels()`
    */
   TrackListHolder SplitCut(double t0, double t1) /* not override */;

   // May assume precondition: t0 <= t1
   /*!
    @pre `IsLeader()`
    */
   void SplitDelete(double t0, double t1) /* not override */;
   /*!
    @pre `IsLeader()`
    */
   void Join(
      double t0, double t1,
      const ProgressReporter& reportProgress) /* not override */;
   // May assume precondition: t0 <= t1
   /*!
    @pre `IsLeader()`
    */
   void Disjoin(double t0, double t1) /* not override */;

   // May assume precondition: t0 <= t1
   /*!
    @pre `IsLeader()`
    */
   void Trim(double t0, double t1) /* not override */;

   /*
    * @param interval Entire track is rendered if nullopt, else only samples
    * within [interval->first, interval->second), in which case clips are split
    * at these boundaries before rendering - if rendering is needed.
    *
    * @pre `!interval.has_value() || interval->first <= interval->second`
    */
   void ApplyPitchAndSpeed(
      std::optional<TimeInterval> interval, ProgressReporter reportProgress);

   void SyncLockAdjust(double oldT1, double newT1) override;

   /** @brief Returns true if there are no WaveClips in the specified region
    *
    * @return true if no clips in the track overlap the specified time range,
    * false otherwise.
    */
   bool IsEmpty(double t0, double t1) const;

   /*!
    If there is an existing WaveClip in the WaveTrack,
    then the data are appended to that clip. If there are no WaveClips in the
    track, then a new one is created.
    @return true if at least one complete block was created
    */
   bool Append(size_t iChannel, constSamplePtr buffer, sampleFormat format,
      size_t len, unsigned int stride = 1,
      sampleFormat effectiveFormat = widestSampleFormat)
   override;

   void Flush() override;

   bool IsLeader() const override;

   //! @name PlayableSequence implementation
   //! @{
   const ChannelGroup *FindChannelGroup() const override;
   bool GetMute() const override;
   bool GetSolo() const override;
   //! @}

   ///
   /// MM: Now that each wave track can contain multiple clips, we don't
   /// have a continuous space of samples anymore, but we simulate it,
   /// because there are a lot of places (e.g. effects) using this interface.
   /// This interface makes much sense for modifying samples, but note that
   /// it is not time-accurate, because the "offset" is a double value and
   /// therefore can lie inbetween samples. But as long as you use the
   /// same value for "start" in both calls to "Set" and "Get" it is
   /// guaranteed that the same samples are affected.
   ///

   //! This fails if any clip overlapping the range has non-unit stretch ratio!
   bool DoGet(
      size_t iChannel, size_t nBuffers, const samplePtr buffers[],
      sampleFormat format, sampleCount start, size_t len, bool backwards,
      fillFormat fill = FillFormat::fillZero, bool mayThrow = true,
      // Report how many samples were copied from within clips, rather than
      // filled according to fillFormat; but these were not necessarily one
      // contiguous range.
      sampleCount* pNumWithinClips = nullptr) const override;

   /*!
    * @brief Request samples within [t0, t1), not knowing in advance how
    * many this will be.
    *
    * @details The stretching of intersecting intervals influences the number of
    * samples fitting into [t0, t1), i.e., half as many for twice as large a
    * stretch ratio, due to a larger spacing of the raw samples.
    *
    * @pre `IsLeader()`
    * @post result: `result.size() == NChannels()`
    * @pre samples in [t0, t1) can be counted with `size_t`
    */
   ChannelGroupSampleView
   GetSampleView(double t0, double t1, bool mayThrow = true) const;

   sampleFormat WidestEffectiveFormat() const override;

   bool HasTrivialEnvelope() const override;

   void GetEnvelopeValues(
      double* buffer, size_t bufferLen, double t0,
      bool backwards) const override;

   const WaveClip* GetClipAtTime(double time) const;
   WaveClip* GetClipAtTime(double time);
   WaveClipConstHolders GetClipsIntersecting(double t0, double t1) const;

   //
   // Getting information about the track's internal block sizes
   // and alignment for efficiency
   //

   // These return a nonnegative number of samples meant to size a memory buffer
   size_t GetBestBlockSize(sampleCount t) const;
   size_t GetMaxBlockSize() const;
   size_t GetIdealBlockSize();

   //
   // XMLTagHandler callback methods for loading and saving
   //

   bool HandleXMLTag(const std::string_view& tag, const AttributesList& attrs) override;
   void HandleXMLEndTag(const std::string_view& tag) override;
   XMLTagHandler *HandleXMLChild(const std::string_view& tag) override;
   void WriteXML(XMLWriter &xmlFile) const override;

   // Returns true if an error occurred while reading from XML
   std::optional<TranslatableString> GetErrorOpening() const override;

   //
   // Lock and unlock the track: you must lock the track before
   // doing a copy and paste between projects.
   //

   //! Get access to the (visible) clips in the tracks, in unspecified order
   //! (not necessarily sequenced in time).
   /*!
    @post all pointers are non-null
    */
   WaveClipHolders &GetClips() { return mClips; }
   /*!
    @copydoc GetClips
    */
   const WaveClipConstHolders &GetClips() const
      { return reinterpret_cast< const WaveClipConstHolders& >( mClips ); }

   IntervalHolder GetLeftmostClip();
   IntervalConstHolder GetLeftmostClip() const;

   IntervalHolder GetRightmostClip();
   IntervalConstHolder GetRightmostClip() const;

   /**
    * @brief Get access to the (visible) clips in the tracks, in unspecified
    * order.
    * @pre `IsLeader()`
    */
   ClipHolders GetClipInterfaces() const;

   /// @pre IsLeader()
   //! Create new clip that uses this track's factory but do not add it to the
   //! track
   /*!
    Returns a pointer to the newly created clip. Optionally initial offset and
    clip name may be provided, and a clip from which to copy all sample data.
    @param offset desired sequence (not play) start time
    */
   IntervalHolder
   CreateWideClip(double offset = .0, const wxString& name = wxEmptyString,
      const Interval *pToCopy = nullptr, bool copyCutlines = true);

   /// @pre IsLeader()
   //! Create new clip and add it to this track.
   /*!
    Returns a pointer to the newly created clip, using this track's block
    factory but copying all else from the given clip, except possibly the
    cutlines.
    */
   IntervalHolder CopyClip(const Interval &toCopy, bool copyCutlines);

   //! Create new clip and add it to this track.
   /*!
    Returns a pointer to the newly created clip. Optionally initial offset and
    clip name may be provided

    @post result: `result->GetWidth() == GetWidth()`
    */
   WaveClipHolder
   CreateClip(double offset = .0, const wxString& name = wxEmptyString);

   /** @brief Get access to the most recently added clip, or create a clip,
   *  if there is not already one.  THIS IS NOT NECESSARILY RIGHTMOST.
   *
   *  @return a pointer to the most recently added WaveClip
   */
   WaveClip* NewestOrNewClip();

   /** @brief Get access to the last (rightmost) clip, or create a clip,
   *  if there is not already one.
   *
   *  @return a pointer to a WaveClip at the end of the track
   */
   WaveClip* RightmostOrNewClip();

   //! Get the nth clip in this WaveTrack (will return nullptr if not found).
   /*!
    Use this only in special cases (like getting the linked clip), because
    it is much slower than GetClipIterator().
    */
   WaveClip *GetClipByIndex(int index);
   /*!
    @copydoc GetClipByIndex
    */
   const WaveClip* GetClipByIndex(int index) const;

   // Get number of clips in this WaveTrack
   int GetNumClips() const;
   int GetNumClips(double t0, double t1) const;

   //! Return all WaveClips sorted by clip play start time.
   WaveClipPointers SortedClipArray();
   //! Return all WaveClips sorted by clip play start time.
   WaveClipConstPointers SortedClipArray() const;

   //! Return all (wide) WaveClips sorted by clip play start time.
   IntervalHolders SortedIntervalArray();
   //! Return all (wide) WaveClips sorted by clip play start time.
   IntervalConstHolders SortedIntervalArray() const;

   //! Decide whether the clips could be offset (and inserted) together without overlapping other clips
   /*!
   @return true if possible to offset by `(allowedAmount ? *allowedAmount : amount)`
    */
   bool CanOffsetClips(
      const std::vector<WaveClip*> &clips, //!< not necessarily in this track
      double amount, //!< signed
      double *allowedAmount = nullptr /*!<
         [out] if null, test exact amount only; else, largest (in magnitude) possible offset with same sign */
   );

   // Before moving a clip into a track (or inserting a clip), use this
   // function to see if the times are valid (i.e. don't overlap with
   // existing clips).
   bool
   CanInsertClip(const WaveClip& clip, double& slideBy, double tolerance) const;

   // Remove the clip from the track and return a SMART pointer to it.
   // You assume responsibility for its memory!
   std::shared_ptr<WaveClip> RemoveAndReturnClip(WaveClip* clip);

   //! Append a clip to the track; to succeed, must have the same block factory
   //! as this track, and `this->GetWidth() == clip->GetWidth()`; return success
   /*!
    @pre `clip != nullptr`
    @pre `this->GetWidth() == clip->GetWidth()`
    */
   bool AddClip(const std::shared_ptr<WaveClip> &clip);

   // Merge two clips, that is append data from clip2 to clip1,
   // then remove clip2 from track.
   // clipidx1 and clipidx2 are indices into the clip list.
   bool MergeClips(int clipidx1, int clipidx2);

   // Resample track (i.e. all clips in the track)
   void Resample(int rate, BasicUI::ProgressDialog *progress = NULL);

   //! Random-access assignment of a range of samples
   /*!
    @param buffers a span of pointers of size `NChannels()`
    @pre each of buffers is non-null
    */
   [[nodiscard]] bool SetFloats(const float *const *buffers,
      sampleCount start, size_t len,
      sampleFormat effectiveFormat = widestSampleFormat /*!<
         Make the effective format of the data at least the minumum of this
         value and `format`.  (Maybe wider, if merging with preexistent data.)
         If the data are later narrowed from stored format, but not narrower
         than the effective, then no dithering will occur.
      */
   );

   const TypeInfo &GetTypeInfo() const override;
   static const TypeInfo &ClassTypeInfo();

   class WAVE_TRACK_API Interval final : public WideChannelGroupInterval {
   public:
      /*!
       @pre `pClip != nullptr`
       */
      Interval(const ChannelGroup &group,
         const std::shared_ptr<WaveClip> &pClip,
         const std::shared_ptr<WaveClip> &pClip1);

      Interval(
         const ChannelGroup& group, size_t width,
         const SampleBlockFactoryPtr& factory, int rate,
         sampleFormat storedSampleFormat);

      Interval(const Interval &) = delete;
      Interval& operator=(const Interval &) = delete;

      ~Interval() override;

      //! An invariant condition, for assertions
      bool EqualSequenceLengthInvariant() const;

      void Append(constSamplePtr buffer[], sampleFormat format, size_t len);
      void Flush();

      /// This name is consistent with WaveTrack::Clear. It performs a "Cut"
      /// operation (but without putting the cut audio to the clipboard)
      void Clear(double t0, double t1);

      void SetName(const wxString& name);
      const wxString& GetName() const;

      void SetColorIndex(int index);
      int GetColorIndex() const;

      void SetPlayStartTime(double time);
      double GetPlayStartTime() const;
      double GetPlayEndTime() const;

      //! Real start time of the clip, quantized to raw sample rate (track's rate)
      sampleCount GetPlayStartSample() const;

      //! Real end time of the clip, quantized to raw sample rate (track's rate)
      sampleCount GetPlayEndSample() const;

      /*!
       * @brief [ < t and t < ), such that if the track were split at `t`, it would
       * split this clip in two of lengths > 0.
       */
      bool SplitsPlayRegion(double t) const;
      /*!
       * @brief  t ∈ [...)
       */
      bool WithinPlayRegion(double t) const;
      /*!
       * @brief  t < [
       */
      bool BeforePlayRegion(double t) const;
      /*!
       * @brief  t <= [
       */
      bool AtOrBeforePlayRegion(double t) const;
      /*!
       * @brief  ) <= t
       */
      bool AfterPlayRegion(double t) const;
      /*!
       * @brief t0 and t1 both ∈ [...)
       * @pre t0 <= t1
       */
      bool EntirelyWithinPlayRegion(double t0, double t1) const;
      /*!
       * @brief t0 xor t1 ∈ [...)
       * @pre t0 <= t1
       */
      bool PartlyWithinPlayRegion(double t0, double t1) const;
      /*!
       * @brief [t0, t1) ∩ [...) != ∅
       * @pre t0 <= t1
       */
      bool IntersectsPlayRegion(double t0, double t1) const;
      /*!
       * @brief t0 <= [ and ) <= t1, such that removing [t0, t1) from the track
       * deletes this clip.
       * @pre t0 <= t1
       */
      bool CoversEntirePlayRegion(double t0, double t1) const;

      double GetStretchRatio() const;
      int GetCentShift() const;
      void SetRawAudioTempo(double tempo);

      sampleCount TimeToSamples(double time) const;
      double SamplesToTime(sampleCount s) const;
      double GetSequenceStartTime() const;
      double GetSequenceEndTime() const;
      double GetTrimLeft() const;
      double GetTrimRight() const;

      auto GetChannel(size_t iChannel) { return
         WideChannelGroupInterval::GetChannel<WaveChannelInterval>(iChannel); }
      auto GetChannel(size_t iChannel) const { return
         WideChannelGroupInterval::GetChannel<const WaveChannelInterval>(iChannel); }

      auto Channels() { return
         WideChannelGroupInterval::Channels<WaveChannelInterval>(); }

      auto Channels() const { return
         WideChannelGroupInterval::Channels<const WaveChannelInterval>(); }

      bool IsPlaceholder() const;
      void SetIsPlaceholder(bool val);

      void SetSequenceStartTime(double t);
      void TrimLeftTo(double t);
      void TrimRightTo(double t);
      void TrimQuarternotesFromRight(double numQuarternotes);
      void StretchLeftTo(double t);
      void StretchRightTo(double t);
      void StretchBy(double ratio);
      /*
       * @post `true` if `TimeAndPitchInterface::MinCent <= cents && cents <=
       * TimeAndPitchInterface::MaxCent`
       */
      bool SetCentShift(int cents);
      void SetTrimLeft(double t);
      void SetTrimRight(double t);

      //! Moves play start position by deltaTime
      void TrimLeft(double deltaTime);
      //! Moves play end position by deltaTime
      void TrimRight(double deltaTime);

      //! Same as `TrimRight`, but expressed as quarter notes
      void ClearLeft(double t);
      void ClearRight(double t);

      /*!
       May assume precondition: t0 <= t1
       */
      void ClearAndAddCutLine(double t0, double t1);
   
      //! Argument is non-const because it must share mutative access to the
      //! underlying clip data
      //! @pre `NChannels() == interval.NChannels()`
      void AddCutLine(Interval &interval);
   
      /*!
       * @post result: `result->GetStretchRatio() == 1`
       */
      std::shared_ptr<Interval> GetRenderedCopy(
         const std::function<void(double)>& reportProgress,
         const ChannelGroup& group, const SampleBlockFactoryPtr& factory,
         sampleFormat format);
<<<<<<< HEAD

      //! Checks for stretch-ratio equality, accounting for rounding errors.
      //! @{
      bool HasEqualStretchRatio(const Interval& other) const;
      bool StretchRatioEquals(double value) const;
      //! @}

      /*! @excsafety{No-fail} */
      void ShiftBy(double delta) noexcept;

      sampleCount GetSequenceSamplesCount() const;
      size_t CountBlocks() const;

      void ConvertToSampleFormat(sampleFormat format,
         const std::function<void(size_t)> & progressReport = {});

      //! Silences the 'length' amount of samples starting from 'offset'
      //! (relative to the play start)
      void SetSilence(sampleCount offset, sampleCount length);

      void CloseLock() noexcept;

      SampleFormats GetSampleFormats() const;

      /// Remove cut line, without expanding the audio in it
      /*!
       @return whether any cutline existed at the position and was removed
       */
      bool RemoveCutLine(double cutLinePosition);

      //! Construct an array of temporary Interval objects that point to
      //! the cutlines
      /*!
       @param track is required to construct new Intervals because this
       Interval does not store a back-reference to its track
       */
      std::vector<IntervalHolder> GetCutLines(WaveTrack &track);

      // Resample clip. This also will set the rate, but without changing
      // the length of the clip
      void Resample(int rate, BasicUI::ProgressDialog *progress = nullptr);
=======
      bool HasPitchOrSpeed() const;
      bool HasEqualPitchAndSpeed(const Interval& other) const;
>>>>>>> 35b11148

      std::shared_ptr<const WaveClip> GetClip(size_t iChannel) const
      { return iChannel == 0 ? mpClip : mpClip1; }
      const std::shared_ptr<WaveClip> &GetClip(size_t iChannel)
      { return iChannel == 0 ? mpClip : mpClip1; }

      /** Insert silence at the end, and causes the envelope to ramp
          linearly to the given value */
      void AppendSilence(double len, double envelopeValue);

      bool Paste(double t0, const Interval &src);

      /** Insert silence - note that this is an efficient operation for large
       * amounts of silence */
      void
      InsertSilence(double t, double len, double *pEnvelopeValue = nullptr);

      const Envelope& GetEnvelope() const;

      /** Find cut line at (approximately) this position. Returns true and fills
       * in cutLineStart and cutLineEnd (if specified) if a cut line at this
       * position could be found. Return false otherwise. */
      bool FindCutLine(double cutLinePosition,
         double* cutLineStart = nullptr,
         double *cutLineEnd = nullptr) const;

      void ExpandCutLine(double cutlinePosition);

      void SetRate(int rate);

   private:
      // TODO wide wave tracks -- remove friend
      friend WaveTrack;

      void SetEnvelope(const Envelope& envelope);

      // Helper function in time of migration to wide clips
      template<typename Callable> void ForEachClip(const Callable& op) {
         for (size_t channel = 0, channelCount = NChannels();
            channel < channelCount; ++channel)
            op(*GetClip(channel));
      }

      // Helper function in time of migration to wide clips
      template<typename Callable> void ForEachClip(const Callable& op) const {
         for (size_t channel = 0, channelCount = NChannels();
            channel < channelCount; ++channel)
            op(*GetClip(channel));
      }

      // Helper function in time of migration to wide clips
      /*!
       @pre `src.NChannels() == dst.NChannels()`
       */
      template<typename Callable>
      static void ForCorrespondingClips(Interval &dst, const Interval &src,
         const Callable& binop)
      {
         const auto channelCount = src.NChannels();
         assert(channelCount == dst.NChannels());
         for (size_t channel = 0; channel < channelCount; ++channel)
            binop(*dst.GetClip(channel), *src.GetClip(channel));
      }

      std::shared_ptr<ChannelInterval> DoGetChannel(size_t iChannel) override;
      const std::shared_ptr<WaveClip> mpClip;
      //! TODO wide wave tracks: eliminate this
      const std::shared_ptr<WaveClip> mpClip1;
   };

   ///@return Interval that starts after(before) the beginning of the passed interval
   IntervalConstHolder GetNextInterval(
      const Interval& interval, PlaybackDirection searchDirection) const;

   /*!
    * @copydoc GetNextInterval(const Interval&, PlaybackDirection) const
    */
   IntervalHolder
   GetNextInterval(const Interval& interval, PlaybackDirection searchDirection);

   IntervalHolder GetIntervalAtTime(double t);

   auto Intervals() { return ChannelGroup::Intervals<Interval>(); }
   auto Intervals() const { return ChannelGroup::Intervals<const Interval>(); }

   //! @pre `IsLeader()`
   void InsertInterval(const IntervalHolder& interval);

   //! @pre `IsLeader()`
   void RemoveInterval(const IntervalHolder& interval);

   Track::Holder PasteInto(AudacityProject &project, TrackList &list)
      const override;

   //! Returns nullptr if clip with such name was not found
   const WaveClip* FindClipByName(const wxString& name) const;

   size_t NIntervals() const override;

   /*!
    @pre `IsLeader()`
    */
   IntervalHolder GetWideClip(size_t iInterval);
   /*!
    @pre `IsLeader()`
    */
   IntervalConstHolder GetWideClip(size_t iInterval) const;

   //!< used only during deserialization
   void SetLegacyFormat(sampleFormat format);

   // TODO wide-wave-track: some other API
   void CopyClipEnvelopes();

private:
   //! Get the linear index of a given clip (== number of clips if not found)
   int GetClipIndex(const Interval &clip) const;

   void FlushOne();
   // May assume precondition: t0 <= t1
   void HandleClear(
      double t0, double t1, bool addCutLines, bool split,
      bool clearByTrimming = false);

   /*
    * @brief Copy/Paste operations must preserve beat durations, but time
    * boundaries are expressed in seconds. For pasting to work, source and
    * destination tracks must therefore have equal tempo.
    * @pre Preconditions of `ClearAndPaste`
    * @pre `GetProjectTempo().has_value() && GetProjectTempo() ==
    * src.GetProjectTempo()`
    */
   void ClearAndPasteAtSameTempo(
      double t0, double t1, const WaveTrack& src, bool preserve, bool merge,
      const TimeWarper* effectWarper, bool clearByTrimming);

   //! @pre All clips intersecting [t0, t1) have unit stretch ratio
   static void JoinOne(WaveTrack& track, double t0, double t1);
   static Holder CopyOne(const WaveTrack &track,
      double t0, double t1, bool forClipboard);
   static void WriteOneXML(const WaveTrack &track, XMLWriter &xmlFile,
     size_t iChannel, size_t nChannels);
   void ExpandOneCutLine(double cutLinePosition,
      double* cutlineStart, double* cutlineEnd);
<<<<<<< HEAD
   void ApplyStretchRatioOnIntervals(
      const IntervalHolders& intervals,
=======
   bool MergeOneClipPair(int clipidx1, int clipidx2);
   void ApplyPitchAndSpeedOnIntervals(
      const std::vector<IntervalHolder>& intervals,
>>>>>>> 35b11148
      const ProgressReporter& reportProgress);
   //! @pre `IsLeader()`
   //! @pre `oldOne->NChannels() == newOne->NChannels()`
   void
   ReplaceInterval(const IntervalHolder& oldOne, const IntervalHolder& newOne);

   std::shared_ptr<WideChannelGroupInterval> DoGetInterval(size_t iInterval)
      override;
   std::shared_ptr<::Channel> DoGetChannel(size_t iChannel) override;

   ChannelGroup &DoGetChannelGroup() const override;
   ChannelGroup &ReallyDoGetChannelGroup() const override;

   //
   // Protected variables
   //

   /*!
    * Do not call `mClips.push_back` directly. Use `InsertClip` instead.
    * @invariant all are non-null and match `this->GetWidth()`
    */
   WaveClipHolders mClips;

   mutable int  mLegacyRate{ 0 }; //!< used only during deserialization
   sampleFormat mLegacyFormat{ undefinedSample }; //!< used only during deserialization

private:
   //Updates rate parameter only in WaveTrackData
   void DoSetRate(double newRate);
   void DoOnProjectTempoChange(
      const std::optional<double>& oldTempo, double newTempo) override;
   /*!
    * @pre `IsLeader()`
    * @param[out] leader
    */
   //! @pre `IsLeader()`
   [[nodiscard]] TrackListHolder
   DuplicateWithOtherTempo(double newTempo, WaveTrack*& leader) const;

   bool GetOne(
      samplePtr buffer, sampleFormat format, sampleCount start, size_t len,
      bool backwards, fillFormat fill, bool mayThrow,
      sampleCount* pNumWithinClips) const;

   void DoSetPan(float value);
   void DoSetGain(float value);

   /*
    @pre `other.NChannels() == 1 || other.NChannels() == NChannels()`
    @pre `IsLeader()`
    */
   void PasteWaveTrack(double t0, const WaveTrack &other, bool merge);
   /*
    * @copybrief ClearAndPasteAtSameTempo
    * @pre Preconditions of `PasteWaveTrack`
    * @pre `GetProjectTempo().has_value() && GetProjectTempo() ==
    * other.GetProjectTempo()`
    */
   void
   PasteWaveTrackAtSameTempo(double t0, const WaveTrack& other, bool merge);

   //! Whether all clips of a leader track have a common rate
   /*!
    @pre `IsLeader()`
    */
   bool RateConsistencyCheck() const;
   //! Whether all tracks in group and all clips have a common sample format
   /*!
    @pre `IsLeader()`
    */
   bool FormatConsistencyCheck() const;

   //! Adds clip to the track. Clip should be not empty or to be a placeholder.
   /*!
    Sets project tempo on clip upon push. Use this instead of `mClips.push_back`
    @returns true on success
    @param backup whether the duplication is for backup purposes while opening
    a project, instead of other editing operations
    */
   bool InsertClip(WaveClipHolder clip, bool backup = false);

   void ApplyPitchAndSpeedOne(
      double t0, double t1, const ProgressReporter& reportProgress);

   //! Used only in assertions checking invariants
   bool ClipsAreUnique() const;

   SampleBlockFactoryPtr mpFactory;

   wxCriticalSection mFlushCriticalSection;
   wxCriticalSection mAppendCriticalSection;
   double mLegacyProjectFileOffset;
};

ENUMERATE_TRACK_TYPE(WaveTrack);

WaveTrack &WaveChannel::GetTrack() {
   auto &result = static_cast<WaveTrack&>(ReallyDoGetChannelGroup());
   return result;
}

const WaveTrack &WaveChannel::GetTrack() const {
   auto &result = static_cast<const WaveTrack&>(ReallyDoGetChannelGroup());
   return result;
}

size_t WaveChannel::GetBestBlockSize(sampleCount t) const {
   return GetTrack().GetBestBlockSize(t);
}

size_t WaveChannel::GetIdealBlockSize() {
   return GetTrack().GetIdealBlockSize();
}

size_t WaveChannel::GetMaxBlockSize() const {
   return GetTrack().GetMaxBlockSize();
}

class ProjectRate;

class WAVE_TRACK_API WaveTrackFactory final
   : public ClientData::Base
{
 public:
   static WaveTrackFactory &Get( AudacityProject &project );
   static const WaveTrackFactory &Get( const AudacityProject &project );
   static WaveTrackFactory &Reset( AudacityProject &project );
   static void Destroy( AudacityProject &project );

   WaveTrackFactory(
      const ProjectRate& rate,
      const SampleBlockFactoryPtr &pFactory)
       : mRate{ rate }
       , mpFactory(pFactory)
   {
   }
   WaveTrackFactory( const WaveTrackFactory & ) = delete;
   WaveTrackFactory &operator=( const WaveTrackFactory & ) = delete;

   const SampleBlockFactoryPtr &GetSampleBlockFactory() const
   { return mpFactory; }

   /**
    * \brief Creates an unnamed empty WaveTrack with default sample format and default rate
    * \return Orphaned WaveTrack
    */
   std::shared_ptr<WaveTrack> Create();

   /**
    * \brief Creates an unnamed empty WaveTrack with custom sample format and custom rate
    * \param format Desired sample format
    * \param rate Desired sample rate
    * \return Orphaned WaveTrack
    */
   std::shared_ptr<WaveTrack> Create(sampleFormat format, double rate);

   /**
    * \brief Creates new \p nChannels tracks with project's default rate and format.
    * If number of channels is exactly two then a single stereo track is created
    * instead.
    */
   TrackListHolder Create(size_t nChannels);

   /**
    * \brief Creates new \p nChannels tracks with specified \p format and
    * \p rate and places them into TrackList.
    * If number of channels is exactly two then a single stereo track is created
    * instead.
    */
   TrackListHolder Create(size_t nChannels, sampleFormat format, double rate);

   /**
    * \brief Creates new \p nChannels tracks by creating empty copies of \p proto.
    * If number of channels is exactly two then a single stereo track is created
    * instead.
    */
   TrackListHolder Create(size_t nChannels, const WaveTrack& proto);

 private:
   const ProjectRate &mRate;
   SampleBlockFactoryPtr mpFactory;
};

extern WAVE_TRACK_API BoolSetting
     EditClipsCanMove
;

extern WAVE_TRACK_API StringSetting AudioTrackNameSetting;

WAVE_TRACK_API bool GetEditClipsCanMove();

// Generate a registry for serialized data
#include "XMLMethodRegistry.h"
using WaveTrackIORegistry = XMLMethodRegistry<WaveTrack>;
DECLARE_XML_METHOD_REGISTRY( WAVE_TRACK_API, WaveTrackIORegistry );

#endif // __AUDACITY_WAVETRACK__<|MERGE_RESOLUTION|>--- conflicted
+++ resolved
@@ -132,6 +132,7 @@
    double SamplesToTime(sampleCount s) const noexcept;
 
    double GetStretchRatio() const override;
+   bool HasPitchOrSpeed() const;
 
    double GetTrimLeft() const;
    double GetTrimRight() const;
@@ -985,13 +986,9 @@
          const std::function<void(double)>& reportProgress,
          const ChannelGroup& group, const SampleBlockFactoryPtr& factory,
          sampleFormat format);
-<<<<<<< HEAD
-
-      //! Checks for stretch-ratio equality, accounting for rounding errors.
-      //! @{
-      bool HasEqualStretchRatio(const Interval& other) const;
-      bool StretchRatioEquals(double value) const;
-      //! @}
+
+      bool HasPitchOrSpeed() const;
+      bool HasEqualPitchAndSpeed(const Interval& other) const;
 
       /*! @excsafety{No-fail} */
       void ShiftBy(double delta) noexcept;
@@ -1027,10 +1024,6 @@
       // Resample clip. This also will set the rate, but without changing
       // the length of the clip
       void Resample(int rate, BasicUI::ProgressDialog *progress = nullptr);
-=======
-      bool HasPitchOrSpeed() const;
-      bool HasEqualPitchAndSpeed(const Interval& other) const;
->>>>>>> 35b11148
 
       std::shared_ptr<const WaveClip> GetClip(size_t iChannel) const
       { return iChannel == 0 ? mpClip : mpClip1; }
@@ -1175,14 +1168,8 @@
      size_t iChannel, size_t nChannels);
    void ExpandOneCutLine(double cutLinePosition,
       double* cutlineStart, double* cutlineEnd);
-<<<<<<< HEAD
-   void ApplyStretchRatioOnIntervals(
-      const IntervalHolders& intervals,
-=======
-   bool MergeOneClipPair(int clipidx1, int clipidx2);
    void ApplyPitchAndSpeedOnIntervals(
       const std::vector<IntervalHolder>& intervals,
->>>>>>> 35b11148
       const ProgressReporter& reportProgress);
    //! @pre `IsLeader()`
    //! @pre `oldOne->NChannels() == newOne->NChannels()`
