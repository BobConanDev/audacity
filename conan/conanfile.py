from dataclasses import dataclass
from conan import ConanFile
from conan.tools.cmake import cmake_layout, CMakeDeps
from conan.tools.files import copy
from conan.tools.build import cross_building
from conan.errors import ConanInvalidConfiguration
import os
import subprocess
import textwrap

# Why is it not Conan? Copied from cmake_layout().
def is_multi_config(conanfile):
    gen = conanfile.conf.get("tools.cmake.cmaketoolchain:generator", default=None)
    if gen:
        return "Visual" in gen or "Xcode" in gen or "Multi-Config" in gen
    else:
        compiler = conanfile.settings.get_safe("compiler")
        return compiler in ("Visual Studio", "msvc")


def is_linux_like(conanfile):
    return conanfile.settings.os not in ["Windows", "Macos"]


def run_patchelf(conanfile, args):
    if not is_linux_like(conanfile):
        raise ConanInvalidConfiguration("patchelf can only be run on Linux")

    patchelf_path = os.path.join(conanfile.dependencies.build["patchelf"].cpp_info.bindirs[0], "patchelf")
    return subprocess.check_output([patchelf_path] + args).decode("utf-8").strip()


def set_rpath(conanfile, file, rpath):
    return run_patchelf(conanfile, ["--set-rpath", rpath, file])


def append_rpath(conanfile, file, rpath):
    old_rpath = run_patchelf(conanfile, ["--print-rpath", file])
    run_patchelf(conanfile, ["--set-rpath", f"{old_rpath}:{rpath}", file])


def strip_debug_symbols(conanfile, file, keep_symbols):
    if not is_linux_like(conanfile):
        raise ConanInvalidConfiguration("patchelf can only be run on Linux")

    if keep_symbols:
        try:
            if os.path.isfile(f"{file}.debug"):
                os.remove(f"{file}.debug")
            subprocess.check_call(["objcopy", "--only-keep-debug", file, f"{file}.debug"])
        except subprocess.CalledProcessError:
            print(f"Could not copy debug symbols from {file}", flush=True)

    try:
        subprocess.check_call(["objcopy", "--strip-debug", "--strip-unneeded", file])
    except subprocess.CalledProcessError:
        print(f"Could not strip debug symbols from {file}", flush=True)
        return

    if keep_symbols and os.path.isfile(f"{file}.debug"):
        subprocess.check_call(["objcopy", "--add-gnu-debuglink", f"{file}.debug", file])


def get_build_folder(conanfile):
    build_folder = str(conanfile.build_folder)
    if is_multi_config(conanfile):
        return os.path.join(build_folder, str(conanfile.settings.build_type))
    else:
        return build_folder

def get_generators_folder(conanfile):
    build_folder = str(conanfile.build_folder)
    if not is_multi_config(conanfile):
        build_folder = os.path.join(build_folder, "..")
    return os.path.join(build_folder, "generators")


def get_macos_bundle_dir(conanfile, folder):
    return os.path.join(get_build_folder(conanfile), "Audacity.app", "Contents", folder)


def get_linux_libdir(conanfile, full_path=True):
    lib_dir = str(conanfile.options.lib_dir) if conanfile.options.lib_dir else os.path.join("lib", "audacity")
    if full_path:
        return os.path.join(get_build_folder(conanfile), lib_dir)
    else:
        return lib_dir


def safe_linux_copy(conanfile, source, destination, keep_debug_symbols=True):
    copied_files = copy(conanfile, "*.so*", source, destination)
    for file in copied_files:
        if not os.path.islink(file):
            set_rpath(conanfile, file, "$ORIGIN")
            if "libicu" not in file:
                strip_debug_symbols(conanfile, file, keep_debug_symbols)

required_conan_version = ">=2.0.0"

# A helper function that correctly copies the files from the Conan package to the
# correct location in the build tree
def global_copy_files(conanfile, dependency_info):
    copy_from = dependency_info.cpp_info.libdirs if conanfile.settings.os != "Windows" else dependency_info.cpp_info.bindirs
    if len(copy_from) == 0:
        return

    if conanfile.settings.os == "Windows":
        copy(conanfile, "*.dll", dependency_info.cpp_info.bindirs[0], get_build_folder(conanfile))
    elif conanfile.settings.os == "Macos":
        copied_files = copy(conanfile, "*.dylib*", dependency_info.cpp_info.libdirs[0], get_macos_bundle_dir(conanfile, "Frameworks"))
    else:
        # On Linux we also set the correct rpath for the copied libraries
        target_dir = get_linux_libdir(conanfile)

<<<<<<< HEAD
        print(f"Copying files from {dependency_info.cpp_info.libdirs[0]} to {target_dir}", flush=True)
        safe_linux_copy(conanfile, dependency_info.cpp_info.libdirs[0], target_dir)
=======
        conanfile.output.info(f"Copying files from {dependency_info.cpp_info.libdirs[0]} to {conanfile.build_folder}/{lib_dir}")
>>>>>>> 9e72efa2


# Dataclass that holds the information about a dependency
@dataclass
class AudacityDependency:
    name: str
    version: str
    channel: str = None
    package_options: dict = None
    default_enabled: bool = False

    def apply_options(self, conanfile, package):
        if self.package_options is not None:
            for key, value in self.package_options.items():
                conanfile.output.info(f"\t{self.name}:{key}={value}")
                setattr(package, key, value)

    def requires(self, conanfile):
        return conanfile.requires(self.reference(conanfile))

    def tool_requires(self, conanfile):
        pass

    def reference(self, conanfile):
        return f"{self.name}/{self.version}@{self.channel}" if self.channel else f"{self.name}/{self.version}@audacity/stable"

    def copy_files(self, conanfile, dependency_info):
        global_copy_files(conanfile, dependency_info)

# Dataclass that holds the information about the wxWidgets dependency
@dataclass
<<<<<<< HEAD
class wxWidgetsAudacityDependency(AudacityDependency):
    def __init__(self, package_options: dict = None):
        super().__init__("wxwidgets", "3.1.3.4-audacity", package_options=package_options)
=======
class wxWidgetsAudacityDependency:
    name: str = "wxwidgets"
    default_enabled: bool = False

    def reference(self, conanfile):
        return f"{self.name}/3.1.3.4-audacity@audacity/stable"
>>>>>>> 9e72efa2

    def apply_options(self, conanfile, package):
        opts = [
            ("zlib", "zlib" if conanfile.options.use_zlib else "sys"),
            ("expat", "expat" if conanfile.options.use_expat else "sys"),
            ("png", "libpng" if conanfile.options.use_libpng else "sys"),
            ("jpeg", "libjpeg-turbo" if getattr(conanfile.options, "use_libjpeg-turbo") else "sys"),
            ("tiff", "off"),
            ("compatibility", 3.0),
            ("secretstore", False), ("opengl", False), ("propgrid", False), ("ribbon", False),
            ("richtext", False), ("stc", False), ("webview", False), ("help", False),
            ("html_help", False), ("fs_inet", False), ("protocol", False),
        ]

        for key, value in opts:
            conanfile.output.info(f"\t{self.name}:{key}={value}")
            setattr(package, key, value)

    def copy_files(self, conanfile, dependency_info):
        if conanfile.settings.os == "Windows":
            copy(conanfile, "*.dll", dependency_info.cpp_info.libdirs[0], f"{conanfile.build_folder}/{conanfile.settings.build_type}", keep_path=False)
        else:
            global_copy_files(conanfile, dependency_info)

@dataclass
class CrashpadDependency(AudacityDependency):
    def __init__(self, version: str, package_options: dict = None):
        super().__init__(name="crashpad", version=version, package_options=package_options)

    def copy_files(self, conanfile, dependency_info):
        crashpad_handler_filename = "crashpad_handler"
        if conanfile.settings.os == "Windows":
            crashpad_handler_filename += ".exe"

        dst_path = f"{conanfile.build_folder}"
        if conanfile.settings.os == "Windows":
            dst_path += f"/{conanfile.settings.build_type}"
        elif conanfile.settings.os == "Macos":
            dst_path += "/Audacity.app/Contents/MacOS"
        else:
            dst_path += "/bin"

        copy(conanfile, crashpad_handler_filename, dependency_info.cpp_info.bindirs[0], dst_path, keep_path=False)
        super().copy_files(conanfile, dependency_info)

# PortAudio has addittional options that need to be set
@dataclass
class PortAudioDependency(AudacityDependency):
    def __init__(self, package_options: dict = None):
        super().__init__("portaudio", "19.7.0", package_options=package_options)

    def apply_options(self, conanfile, package):
        super().apply_options(conanfile, package)

        if conanfile.settings.os == "Windows":
            package.with_asio = conanfile.options.use_asio
            package.with_wdmks = False

        if conanfile.settings.os != "Macos":
            package.with_jack = conanfile.options.use_jack


# Curl needs the propper TLS backend set
@dataclass
class CurlDependency(AudacityDependency):
    def __init__(self, package_options: dict = None):
        super().__init__("libcurl", "7.82.0", package_options=package_options)

    def apply_options(self, conanfile, package):
        super().apply_options(conanfile, package)

        if conanfile.settings.os == "Windows":
            package.with_ssl = "schannel"
        elif conanfile.settings.os == "Macos":
            package.with_ssl = "darwinssl"
        else:
            package.with_ssl = "openssl"



@dataclass
class Qt6Dependency(AudacityDependency):
    _options = {
        "opengl": "no",
        "openssl": False,
        "with_libjpeg": "libjpeg-turbo",
        "with_sqlite3": False,
        "with_pq": False,
        "with_odbc": False,
        "with_brotli": False,
        "with_md4c": False,
    }

    _enabled_modules = [
        "qtsvg", "qtdeclarative", "qttools", "qttranslations",
        "qtquicktimeline", "qtlottie",
        "qtimageformats", "qtlanguageserver", "qtshadertools"
    ]

    def __init__(self, package_options: dict = None):
        super().__init__("qt", "6.3.1", package_options=package_options)

    def reference(self, conanfile):
        return "qt/6.3.1@audacity/testing"

    def apply_options(self, conanfile, package):
        super().apply_options(conanfile, package)

        for key, value in self._options.items():
            print(f"\t{self.name}:{key}={value}")
            setattr(package, key, value)

        for module in self._enabled_modules:
            print(f"\tEnabling Qt module: {module}")
            setattr(package, module, True)

        if conanfile.settings.os != "Linux":
            conanfile.options["harfbuzz"].with_glib=False
        else:
            package.qtwayland = False

    @staticmethod
    def _content_template(conanfile, qt6_dependency_info):
        package_folder = qt6_dependency_info.package_folder.replace("\\", "/")
        host_prefix = package_folder if not cross_building(conanfile, skip_x64_x86=True) else conanfile.dependencies.direct_build["qt-tools"].package_folder

        if conanfile.settings.os in ["Windows", "Macos"]:
            return textwrap.dedent(f"""\
                [Paths]
                Prefix = {package_folder}
                Plugins = res/archdatadir/plugins
                Qml2Imports = res/archdatadir/qml
                Translations = res/datadir/translations
                Documentation = res/datadir/doc
                HostPrefix = {host_prefix}""")
        else:
            libdir = get_linux_libdir(conanfile, False)
            return textwrap.dedent(f"""\
                [Paths]
                Prefix = .
                Plugins = ../{libdir}/qt6/plugins
                Qml2Imports = ../{libdir}/qt6/qml
                HostPrefix = {host_prefix}""")

    @staticmethod
    def _qtconf_dir(conanfile):
        if conanfile.settings.os == "Windows":
            return get_build_folder(conanfile)
        elif conanfile.settings.os == "Macos":
            return os.path.join(get_macos_bundle_dir(conanfile, "Resources"))
        else:
            return os.path.join(get_build_folder(conanfile), "bin")

    @staticmethod
    def _qtconf_path(conanfile):
        return os.path.join(Qt6Dependency._qtconf_dir(conanfile),  "qt.conf")

    def __fix_windows_package(self, conanfile, dependency_info):
        if conanfile.settings.os != "Windows":
            return
        # On Windows, *:shared generates unusable Qt tooling
        # We need to copy few libraries into the package folder
        def __copy_dep(name):
            try:
                print(f"Copying {name} into the Qt package folder ({dependency_info.cpp_info.bindirs[0]})")
                copy(conanfile, "*.dll", conanfile.dependencies[name].cpp_info.bindirs[0], dependency_info.cpp_info.bindirs[0])
            finally:
                pass

        print("Fixing Qt tooling on Windows...", flush=True)

        for dep in ["pcre2", "zlib", "double-conversion"]:
            __copy_dep(dep)

    def __fix_macos_package(self, conanfile, dependency_info):
        def __copy_dep(name):
            try:
                print(f"Copying {name} into the Qt package folder ({dependency_info.cpp_info.libdirs[0]})")
                copy(conanfile, "*.dylib*", conanfile.dependencies[name].cpp_info.libdirs[0], dependency_info.cpp_info.libdirs[0])
            finally:
                pass

        for dep in ["pcre2", "zlib", "double-conversion"]:
            __copy_dep(dep)

    def __fix_linux_package(self, conanfile, dependency_info):
        if conanfile.settings.os in ["Windows", "Macos"]:
            return

        def __copy_dep(name):
            try:
                print(f"Copying {name} into the Qt package folder ({dependency_info.cpp_info.libdirs[0]})")
                safe_linux_copy(conanfile, conanfile.dependencies[name].cpp_info.libdirs[0], dependency_info.cpp_info.libdirs[0], False)
            finally:
                pass

        for dep in ["pcre2", "zlib", "double-conversion", "icu"]:
            __copy_dep(dep)

        libdir = get_linux_libdir(conanfile)
        arch_plugins_source = os.path.join(dependency_info.package_folder, "res", "archdatadir")
        arch_plugins_target = os.path.join(libdir, "qt6")
        # Copy all the plugins to the libdir/qt6 folder
        copy(conanfile, "*", arch_plugins_source, arch_plugins_target, keep_path=True)

        for root, dirs, files in os.walk(arch_plugins_target):
            for file in files:
                if file.endswith(".so"):
                    print(f"Setting RPATH of {file}")
                    relative_path = os.path.join("$ORIGIN", os.path.relpath(libdir, root))
                    set_rpath(conanfile, os.path.join(root, file), f"$ORIGIN:{relative_path}")
                    strip_debug_symbols(conanfile, os.path.join(root, file), True)

    def __fix_crossbuild(self, conanfile):
        if not cross_building(conanfile, skip_x64_x86=True):
            return
        host_tools = conanfile.dependencies.direct_build["qt-tools"].package_folder
        conanfile.append_to_pre_file(f'set(QT_HOST_PATH "{host_tools}" CACHE STRING "Path to the Qt host tools" FORCE)')


    def copy_files(self, conanfile, dependency_info):
        self.__fix_windows_package(conanfile, dependency_info)
        self.__fix_macos_package(conanfile, dependency_info)
        self.__fix_linux_package(conanfile, dependency_info)
        self.__fix_crossbuild(conanfile)

        global_copy_files(conanfile, dependency_info)

        os.makedirs(Qt6Dependency._qtconf_dir(conanfile), exist_ok=True)

        with open(self._qtconf_path(conanfile), "w") as f:
            f.write(self._content_template(conanfile, dependency_info))

    def tool_requires(self, conanfile):
        if cross_building(conanfile, skip_x64_x86=True):
            conanfile.tool_requires("qt-tools/6.3.1@audacity/testing")

class AudacityConan(ConanFile):
    settings = "os", "compiler", "build_type", "arch"
    generators = "CMakeDeps"
    options = { "use_asio": [True, False], "use_jack": [True, False], "lib_dir": [None, "ANY"]}
    default_options = { "use_asio": False, "use_jack": False, "lib_dir": None }

    # List of Audacity dependencies
    _dependencies = [
        AudacityDependency("zlib", "1.2.13"),
        AudacityDependency("libpng", "1.6.39"),
        AudacityDependency("expat", "2.5.0"),
        AudacityDependency("libjpeg-turbo", "2.1.5"),
        wxWidgetsAudacityDependency(),

        AudacityDependency("libmp3lame", "3.100"),
<<<<<<< HEAD
        AudacityDependency("mpg123", "1.29.3", "audacity/testing", package_options={ "network": False }),
        AudacityDependency("libmad", "0.15.2b-1", package_options={ "shared": False }),
        AudacityDependency("libid3tag", "0.15.2b", "audacity/stable", package_options={ "shared": False }),
        AudacityDependency("wavpack", "5.4.0"),
        AudacityDependency("ogg", "1.3.4"),
        AudacityDependency("flac", "1.3.3"),
=======
        AudacityDependency("mpg123", "1.31.2", package_options={ "network": False }),
        AudacityDependency("libid3tag", "0.15.2b", package_options={ "shared": False }),
        AudacityDependency("wavpack", "5.6.0"),
        AudacityDependency("ogg", "1.3.5"),
        AudacityDependency("flac", "1.4.2"),
>>>>>>> 9e72efa2
        AudacityDependency("opus", "1.3.1"),
        AudacityDependency("vorbis", "1.3.7"),
        AudacityDependency("libsndfile", "1.0.31", package_options={ "programs": False }),

        AudacityDependency("vst3sdk", "3.7.7"),

        AudacityDependency("libuuid", "1.0.3"),

        PortAudioDependency(),

        AudacityDependency("portmidi", "r234"),

        AudacityDependency("threadpool", "20140926"),
        CurlDependency(),

        AudacityDependency("rapidjson", "1.1.0"),

        AudacityDependency("breakpad", "2023.01.27"),

        CrashpadDependency("cci.20220219-audacity"),

        AudacityDependency("catch2", "2.13.8"),

        Qt6Dependency(),
        AudacityDependency("kddockwidgets", "1.6.0", "audacity/testing")
    ]

    options.update({f"use_{dependency.name}": [True, False] for dependency in _dependencies})
    default_options.update({f"use_{dependency.name}": dependency.default_enabled for dependency in _dependencies})

    _pre_find_package_file = None
    _post_find_package_file = None


    def requirements(self):
        for dependency in self._dependencies:
            if getattr(self.options, f"use_{dependency.name}"):
                dependency.requires(self)

    def build_requirements(self):
        if self.settings.os not in ["Windows", "Macos"]:
            self.build_requires("patchelf/0.13@audacity/stable")

        for dependency in self._dependencies:
            if getattr(self.options, f"use_{dependency.name}"):
                dependency.tool_requires(self)

    def configure(self):
        self.options["*"].shared = True

        for dependency in self._dependencies:
            if getattr(self.options, f"use_{dependency.name}"):
                self.output.info(f"Applying options for {dependency.name}...")
                dependency.apply_options(self, self.options[dependency.name])

    def layout(self):
        cmake_layout(self, build_folder="")
        self.folders.generators = "generators"

    def append_to_pre_file(self, text):
        if self._pre_find_package_file is None:
            self._pre_find_package_file = text
        else:
            self._pre_find_package_file += '\n' + text

    def append_to_post_file(self, text):
        if self._post_find_package_file is None:
            self._post_find_package_file = text
        else:
            self._post_find_package_file += '\n' + text

    def __get_dependency(self, name):
        try:
            return self.dependencies[name]
        except KeyError:
            return None

    def generate(self):
        deps_lookup = { dependency.name: dependency for dependency in self._dependencies }

        for dep in self.dependencies.host.values():
            self.output.info(f"Copying files for {dep.ref.name}...")
            if dep.ref.name in deps_lookup:
                deps_lookup[dep.ref.name].copy_files(self, dep)
            else:
                global_copy_files(self, dep)

        # ICU is a special case, because it's not a dependency of Audacity, but it's a dependency of Qt6
        # On Linux, ICU wont be able to locate ICU data library.
        if self.settings.os not in ["Windows", "Macos"]:
            icu_dep = self.__get_dependency("icu")
            if icu_dep:
                icu_libdir = icu_dep.cpp_info.libdirs[0]

                for file in os.listdir(icu_libdir):
                    icu_libpath = os.path.join(icu_libdir, file)
                    if os.path.isfile(icu_libpath):
                        append_rpath(self, icu_libpath, "$ORIGIN")

        deps = CMakeDeps(self)
        deps.generate()

        if self.settings.build_type == "RelWithDebInfo":
            if self._pre_find_package_file:
                file_name = os.path.join(get_generators_folder(self), "pre-find-package.cmake")
                with open(file_name, "w") as f:
                    f.write(self._pre_find_package_file)

            if self._post_find_package_file:
                file_name = os.path.join(get_generators_folder(self), "post-find-package.cmake")
                with open(file_name, "w") as f:
                    f.write(self._post_find_package_file)<|MERGE_RESOLUTION|>--- conflicted
+++ resolved
@@ -8,93 +8,6 @@
 import subprocess
 import textwrap
 
-# Why is it not Conan? Copied from cmake_layout().
-def is_multi_config(conanfile):
-    gen = conanfile.conf.get("tools.cmake.cmaketoolchain:generator", default=None)
-    if gen:
-        return "Visual" in gen or "Xcode" in gen or "Multi-Config" in gen
-    else:
-        compiler = conanfile.settings.get_safe("compiler")
-        return compiler in ("Visual Studio", "msvc")
-
-
-def is_linux_like(conanfile):
-    return conanfile.settings.os not in ["Windows", "Macos"]
-
-
-def run_patchelf(conanfile, args):
-    if not is_linux_like(conanfile):
-        raise ConanInvalidConfiguration("patchelf can only be run on Linux")
-
-    patchelf_path = os.path.join(conanfile.dependencies.build["patchelf"].cpp_info.bindirs[0], "patchelf")
-    return subprocess.check_output([patchelf_path] + args).decode("utf-8").strip()
-
-
-def set_rpath(conanfile, file, rpath):
-    return run_patchelf(conanfile, ["--set-rpath", rpath, file])
-
-
-def append_rpath(conanfile, file, rpath):
-    old_rpath = run_patchelf(conanfile, ["--print-rpath", file])
-    run_patchelf(conanfile, ["--set-rpath", f"{old_rpath}:{rpath}", file])
-
-
-def strip_debug_symbols(conanfile, file, keep_symbols):
-    if not is_linux_like(conanfile):
-        raise ConanInvalidConfiguration("patchelf can only be run on Linux")
-
-    if keep_symbols:
-        try:
-            if os.path.isfile(f"{file}.debug"):
-                os.remove(f"{file}.debug")
-            subprocess.check_call(["objcopy", "--only-keep-debug", file, f"{file}.debug"])
-        except subprocess.CalledProcessError:
-            print(f"Could not copy debug symbols from {file}", flush=True)
-
-    try:
-        subprocess.check_call(["objcopy", "--strip-debug", "--strip-unneeded", file])
-    except subprocess.CalledProcessError:
-        print(f"Could not strip debug symbols from {file}", flush=True)
-        return
-
-    if keep_symbols and os.path.isfile(f"{file}.debug"):
-        subprocess.check_call(["objcopy", "--add-gnu-debuglink", f"{file}.debug", file])
-
-
-def get_build_folder(conanfile):
-    build_folder = str(conanfile.build_folder)
-    if is_multi_config(conanfile):
-        return os.path.join(build_folder, str(conanfile.settings.build_type))
-    else:
-        return build_folder
-
-def get_generators_folder(conanfile):
-    build_folder = str(conanfile.build_folder)
-    if not is_multi_config(conanfile):
-        build_folder = os.path.join(build_folder, "..")
-    return os.path.join(build_folder, "generators")
-
-
-def get_macos_bundle_dir(conanfile, folder):
-    return os.path.join(get_build_folder(conanfile), "Audacity.app", "Contents", folder)
-
-
-def get_linux_libdir(conanfile, full_path=True):
-    lib_dir = str(conanfile.options.lib_dir) if conanfile.options.lib_dir else os.path.join("lib", "audacity")
-    if full_path:
-        return os.path.join(get_build_folder(conanfile), lib_dir)
-    else:
-        return lib_dir
-
-
-def safe_linux_copy(conanfile, source, destination, keep_debug_symbols=True):
-    copied_files = copy(conanfile, "*.so*", source, destination)
-    for file in copied_files:
-        if not os.path.islink(file):
-            set_rpath(conanfile, file, "$ORIGIN")
-            if "libicu" not in file:
-                strip_debug_symbols(conanfile, file, keep_debug_symbols)
-
 required_conan_version = ">=2.0.0"
 
 # A helper function that correctly copies the files from the Conan package to the
@@ -112,13 +25,10 @@
         # On Linux we also set the correct rpath for the copied libraries
         target_dir = get_linux_libdir(conanfile)
 
-<<<<<<< HEAD
         print(f"Copying files from {dependency_info.cpp_info.libdirs[0]} to {target_dir}", flush=True)
         safe_linux_copy(conanfile, dependency_info.cpp_info.libdirs[0], target_dir)
-=======
+
         conanfile.output.info(f"Copying files from {dependency_info.cpp_info.libdirs[0]} to {conanfile.build_folder}/{lib_dir}")
->>>>>>> 9e72efa2
-
 
 # Dataclass that holds the information about a dependency
 @dataclass
@@ -149,18 +59,12 @@
 
 # Dataclass that holds the information about the wxWidgets dependency
 @dataclass
-<<<<<<< HEAD
 class wxWidgetsAudacityDependency(AudacityDependency):
     def __init__(self, package_options: dict = None):
         super().__init__("wxwidgets", "3.1.3.4-audacity", package_options=package_options)
-=======
-class wxWidgetsAudacityDependency:
-    name: str = "wxwidgets"
-    default_enabled: bool = False
 
     def reference(self, conanfile):
         return f"{self.name}/3.1.3.4-audacity@audacity/stable"
->>>>>>> 9e72efa2
 
     def apply_options(self, conanfile, package):
         opts = [
@@ -413,20 +317,11 @@
         wxWidgetsAudacityDependency(),
 
         AudacityDependency("libmp3lame", "3.100"),
-<<<<<<< HEAD
-        AudacityDependency("mpg123", "1.29.3", "audacity/testing", package_options={ "network": False }),
-        AudacityDependency("libmad", "0.15.2b-1", package_options={ "shared": False }),
-        AudacityDependency("libid3tag", "0.15.2b", "audacity/stable", package_options={ "shared": False }),
-        AudacityDependency("wavpack", "5.4.0"),
-        AudacityDependency("ogg", "1.3.4"),
-        AudacityDependency("flac", "1.3.3"),
-=======
         AudacityDependency("mpg123", "1.31.2", package_options={ "network": False }),
         AudacityDependency("libid3tag", "0.15.2b", package_options={ "shared": False }),
         AudacityDependency("wavpack", "5.6.0"),
         AudacityDependency("ogg", "1.3.5"),
         AudacityDependency("flac", "1.4.2"),
->>>>>>> 9e72efa2
         AudacityDependency("opus", "1.3.1"),
         AudacityDependency("vorbis", "1.3.7"),
         AudacityDependency("libsndfile", "1.0.31", package_options={ "programs": False }),
