# If you want built-in precompiled header support
# then make sure you have cmake 3.16 or higher.
#
# Minimum required is 3.15 due to use of multiple values in
# generator expressions.
cmake_minimum_required( VERSION 3.15 )

# If building with GNU compiler, then must be 4.9 or later.
if (CMAKE_CXX_COMPILER_ID STREQUAL "GNU" AND
    CMAKE_CXX_COMPILER_VERSION VERSION_LESS "4.9")
   message(FATAL_ERROR "Audacity requires at least GCC 4.9")
endif ()

if( EXISTS "${CMAKE_SOURCE_DIR}/cmake-proxies/cmake-modules/Variables.cmake" )
   include( "${CMAKE_SOURCE_DIR}/cmake-proxies/cmake-modules/Variables.cmake" )
endif()

# We only do alpha builds, beta builds, and release versions.
# Most of the time we're in development, so AUDACITY_BUILD_LEVEL should be
# defined to 0.
# Its value may be more than 0 for pre-release "Beta" builds that differ only
# in the welcome screen, and hiding of some development menu commands, but
# still link to the alpha manual online.

# Set this value to 0 for alpha, 1 for beta, 2 for release builds
if( NOT DEFINED AUDACITY_BUILD_LEVEL )
   set( AUDACITY_BUILD_LEVEL 0 CACHE STRING "0 for alpha, 1 for beta, 2 for release builds" )
endif()

# The Audacity version
# Increment as appropriate after release of a new version, and set back
# AUDACITY_BUILD_LEVEL to 0
set( AUDACITY_VERSION 3 )
<<<<<<< HEAD
set( AUDACITY_RELEASE 6 )
set( AUDACITY_REVISION 0 )
=======
set( AUDACITY_RELEASE 5 )
set( AUDACITY_REVISION 1 )
>>>>>>> d8f4c2d3
set( AUDACITY_MODLEVEL 0 )

string( TIMESTAMP __TDATE__ "%Y%m%d" )
if( AUDACITY_BUILD_LEVEL EQUAL 0 )
   set( AUDACITY_SUFFIX "-alpha-${__TDATE__}" )
elseif(  AUDACITY_BUILD_LEVEL EQUAL 1 )
   set( AUDACITY_SUFFIX "-beta-${__TDATE__}" )
else()
   set( AUDACITY_SUFFIX "" )
endif()

# Don't allow in-source builds...no real reason, just
# keeping those source trees nice and tidy.  :-)
# (This can be removed if it becomes an issue.)
if( "${CMAKE_SOURCE_DIR}" STREQUAL "${CMAKE_BINARY_DIR}" )
   message( FATAL_ERROR
      "In-source builds not allowed.\n"
      "Create a new directory and run cmake from there, i.e.:\n"
      "  mkdir build\n"
      "  cd build\n"
      "  cmake ..\n"
      "You will need to delete CMakeCache.txt and CMakeFiles from this directory to clean up."
   )
endif()

# Just a couple of convenience variables
set( topdir "${CMAKE_SOURCE_DIR}" )
set( libsrc "${topdir}/lib-src" )

# Default build type is Debug
if( NOT CMAKE_BUILD_TYPE AND NOT CMAKE_CONFIGURATION_TYPES )
   set( CMAKE_BUILD_TYPE "Debug" )
endif()

# Ignore COMPILE_DEFINITIONS_<Config> properties
cmake_policy( SET CMP0043 NEW )

# Link libraries by full path even in implicit directories.
cmake_policy( SET CMP0060 NEW )

# ``INTERPROCEDURAL_OPTIMIZATION`` is enforced when enabled.
cmake_policy( SET CMP0069 NEW )

# ``FindOpenGL`` prefers GLVND by default when available.
cmake_policy( SET CMP0072 NEW )

# Include file check macros honor ``CMAKE_REQUIRED_LIBRARIES``.
cmake_policy( SET CMP0075 NEW )

# Definitions that must happen before the project() command
if( APPLE )
   # CMAKE_HOST_SYSTEM_PROCESSOR is empty before the project() command
   execute_process(
      COMMAND uname -m
      OUTPUT_VARIABLE HOST_SYSTEM_PROCESSOR
      OUTPUT_STRIP_TRAILING_WHITESPACE
   )

   set( MACOS_ARCHITECTURE "${HOST_SYSTEM_PROCESSOR}" CACHE STRING "Target architecture for macOS builds. One of x86_64/arm64" )

   if( MACOS_ARCHITECTURE STREQUAL "x86_64" )
      set( MIN_MACOS_VERSION 10.9 )
      set( TARGET_MACOS_VERSION 10.13 )
      set( CMAKE_OSX_ARCHITECTURES x86_64 CACHE INTERNAL "" )
   elseif( MACOS_ARCHITECTURE STREQUAL "arm64" )
      set( MIN_MACOS_VERSION 10.13 )
      set( TARGET_MACOS_VERSION 10.13 )
      set( CMAKE_OSX_ARCHITECTURES arm64 CACHE INTERNAL "" )
   else()
      message( FATAL_ERROR "MACOS_ARCHITECTURE must be x86_64 or arm64")
   endif()
   # Generate schema files
   set( CMAKE_XCODE_GENERATE_SCHEME ON )

   # Define the OSX compatibility parameters
   set( CMAKE_OSX_DEPLOYMENT_TARGET ${MIN_MACOS_VERSION} CACHE INTERNAL "" )
   set( CMAKE_OSX_SYSROOT macosx CACHE INTERNAL "" )

   # This prevents a link error when building with the 10.9 or older SDKs
   set( CMAKE_XCODE_ATTRIBUTE_CLANG_LINK_OBJC_RUNTIME OFF )

   # Shouldn't cmake do this???
   string( APPEND CMAKE_CXX_FLAGS " -stdlib=libc++" )
endif()

# Add our module path
# CMAKE_BINARY_DIR is required for Conan to work
set( AUDACITY_MODULE_PATH "${CMAKE_SOURCE_DIR}/cmake-proxies/cmake-modules")
set( CMAKE_MODULE_PATH
   ${AUDACITY_MODULE_PATH}
   ${CMAKE_MODULE_PATH}
)

set( CMAKE_PREFIX_PATH
   "${CMAKE_BINARY_DIR}/generators"
   ${CMAKE_PREFIX_PATH}
)

# This "is a good thing" but greatly increases link time on Linux
#set( CMAKE_INTERPROCEDURAL_OPTIMIZATION ON )
#set( CMAKE_INTERPROCEDURAL_OPTIMIZATION_RELEASE ON )
#set( CMAKE_INTERPROCEDURAL_OPTIMIZATION_DEBUG OFF )

# Set the required C++ standard
set( CMAKE_CXX_STANDARD 17 )
set( CMAKE_CXX_STANDARD_REQUIRED ON )

# Use ccache if available
find_program( CCACHE_PROGRAM ccache )
mark_as_advanced( FORCE CCACHE_PROGRAM )

if( CCACHE_PROGRAM )
   set_property( GLOBAL PROPERTY RULE_LAUNCH_COMPILE "${CCACHE_PROGRAM}" )
endif()

# Define option() prefix
set( _OPT "audacity_" )

# Our very own project
project( Audacity )

if( APPLE )
   # XCode 14 no longer allows building unsigned binaries.
   # So for the XCode 14 `-` is passed as the code sign identity, which stands for
   # local signing. `--deep` is passed, because 3d party libraries are copied unsigned.
   # XCODE_VERSION is defined only after the project() command
   if (XCODE_VERSION VERSION_LESS 14)
      set( CMAKE_XCODE_ATTRIBUTE_CODE_SIGN_IDENTITY "" CACHE INTERNAL "" )
   else()
      set( CMAKE_XCODE_ATTRIBUTE_CODE_SIGN_IDENTITY "-" CACHE INTERNAL "" )
      set( CMAKE_XCODE_ATTRIBUTE_OTHER_CODE_SIGN_FLAGS "--deep -o linker-signed --timestamp" CACHE INTERNAL "")
   endif()

   # Xcode 15 breaks compatibility with macOS vesions older than 12
   # https://developer.apple.com/documentation/xcode-release-notes/xcode-15-release-notes#Linking
   if (XCODE_VERSION VERSION_GREATER_EQUAL 15)
      # link_libraries is guaranteed to set the flag for all
      # linker invocations
      link_libraries("-Wl,-ld_classic")
   endif()
endif()

# Load our functions/macros
include( AudacityFunctions )

set_from_env(AUDACITY_ARCH_LABEL) # e.g. x86_64

cmd_option( ${_OPT}crashreport_backend
            "Crashreport engine [crashpad (default), breakpad]"
            "crashpad"
            STRINGS "crashpad" "breakpad")

cmd_option( ${_OPT}bundle_gplv3
            "Bundle GPLv3 license instead of GPLv2 with the resulting binary."
            On)

# Allow user to globally set the library preference
cmd_option( ${_OPT}conan_enabled
            "Use Conan package manager for 3d party dependencies"
            On
)

cmd_option( ${_OPT}conan_allow_prebuilt_binaries
            "Allow using the compiled dependencies from the cache or remotes"
            On
)

cmd_option( ${_OPT}conan_force_build_dependencies
            "Force Conan to rebuild the dependencies every time"
            Off
)

set( ${_OPT}conan_host_profile ""
            CACHE PATH "Use conan host profile located at the specified path, instead of the detected one")

set( ${_OPT}conan_build_profile ""
            CACHE PATH "Use conan build profile located at the specified path, instead of the detected one")

set( ${_OPT}conan_download_cache ""
            CACHE PATH "Use conan download cache located at the specified path")

# Allow user to globally set the library preference
cmd_option( ${_OPT}lib_preference
            "Library preference [system (if available), local]"
            "local"
            STRINGS "system" "local"
)

# Special mode, that will force dependencies to the packages provided by system unless they were set to local explicitly.
cmd_option( ${_OPT}obey_system_dependencies
            "Use system packages to satisfy dependencies"
            Off
)

cmd_option( ${_OPT}has_networking
   "Build networking features into Audacity"
   Off)

cmd_option( ${_OPT}has_url_schemes_support
   "Build custom URL schemes support into Audacity"
   Off)

include( CMakeDependentOption )

cmake_dependent_option(
   ${_OPT}has_tests
   "Enables automated testing support"
   On
   "${_OPT}conan_enabled"
   Off
)

cmake_dependent_option(
   ${_OPT}has_audiocom_upload
   "Enables uploading of Audacity recordings to Audio.com"
   Off
   "${_OPT}has_networking"
   Off
)

cmake_dependent_option(
   ${_OPT}has_updates_check
   "Build updates checking features into Audacity"
   On
   "${_OPT}has_networking"
   Off
)

option(${_OPT}has_vst3
    "Enable support for VST3 plug-ins in Audacity"
    On
)

# Python is used for the manual and (possibly) message catalogs
find_package( Python3 )

if( Python3_FOUND )
   set( PYTHON "${Python3_EXECUTABLE}" )
elseif( CMAKE_SYSTEM_NAME MATCHES "Windows" )
   # This is an odd case now, as Conan requires Python as well
   nuget_package( pkgdir "python3" "3.7.7" )
   file( TO_NATIVE_PATH "${pkgdir}/tools/python.exe" PYTHON )
endif()

# Pull all the modules we'll need
include( CheckCXXCompilerFlag )
include( CheckIncludeFile )
include( CheckIncludeFiles )
include( CheckLibraryExists )
include( CheckSymbolExists )
include( CheckTypeSize )
include( CMakeDetermineASM_NASMCompiler )
include( CMakePushCheckState )
include( GNUInstallDirs )
include( TestBigEndian )

set_from_env(SENTRY_DSN_KEY)
set_from_env(SENTRY_HOST)
set_from_env(SENTRY_PROJECT)
set_from_env(CRASH_REPORT_URL)

cmake_dependent_option(
   ${_OPT}has_crashreports
   "Enables crash reporting for Audacity"
   On
   "${_OPT}has_networking;DEFINED CRASH_REPORT_URL"
   Off
)

cmake_dependent_option(
   ${_OPT}has_sentry_reporting
   "Build support for sending errors to Sentry"
   On
   "${_OPT}has_networking;DEFINED SENTRY_DSN_KEY;DEFINED SENTRY_HOST;DEFINED SENTRY_PROJECT"
   Off
)

# Determine 32-bit or 64-bit target
if( CMAKE_C_COMPILER_ID MATCHES "MSVC" AND CMAKE_VS_PLATFORM_NAME MATCHES "Win64|x64" )
   set( IS_64BIT ON )
elseif( NOT CMAKE_SIZEOF_VOID_P STREQUAL "4" )
   set( IS_64BIT ON )
endif()

message( STATUS "Build Info:" )
message( STATUS "  Host System: ${CMAKE_HOST_SYSTEM}" )
message( STATUS "  Host System Name: ${CMAKE_HOST_SYSTEM_NAME}" )
message( STATUS "  Host System Processor: ${CMAKE_HOST_SYSTEM_PROCESSOR}" )
message( STATUS "  Host System Version: ${CMAKE_HOST_SYSTEM_VERSION}" )

if( IS_64BIT )
   message( STATUS "  Host System Architecture: 64-bit" )
else()
   message( STATUS "  Host System Architecture: 32-bit" )
endif()

message( STATUS )
message( STATUS "  Compiler: ${CMAKE_CXX_COMPILER}" )
message( STATUS "  Compiler Version: ${CMAKE_CXX_COMPILER_VERSION}" )
message( STATUS "  Compiler Standard: ${CMAKE_CXX_STANDARD}" )
message( STATUS "  Compiler Standard Required: ${CMAKE_CXX_STANDARD_REQUIRED}" )
message( STATUS "  Compiler Extensions: ${CMAKE_CXX_EXTENSIONS}" )
message( STATUS )

if( CMAKE_GENERATOR MATCHES "Visual Studio" )
   message( STATUS "  MSVC Version: ${MSVC_VERSION}" )
   message( STATUS "  MSVC Toolset: ${MSVC_TOOLSET_VERSION}" )
   message( STATUS )
elseif( CMAKE_SYSTEM_NAME MATCHES "Darwin" )
   if( CMAKE_GENERATOR MATCHES "Xcode" )
      message( STATUS "  Xcode Version: ${XCODE_VERSION}" )
   endif()
   message( STATUS "  MacOS SDK: ${CMAKE_OSX_SYSROOT}" )
   message( STATUS )

   if(${_OPT}has_crashreports)
      set(CMAKE_XCODE_ATTRIBUTE_DEBUG_INFORMATION_FORMAT "dwarf-with-dsym")
   endif()

endif()

# Try to get the current commit information
set( GIT_COMMIT_SHORT "unknown" )
set( GIT_COMMIT_LONG "unknown" )
set( GIT_COMMIT_TIME "unknown" )
find_package( Git QUIET )
if( GIT_FOUND )
   execute_process(
      COMMAND
         ${GIT_EXECUTABLE} show -s "--format=%h;%H;%cd"
      WORKING_DIRECTORY
         ${topdir}
      OUTPUT_VARIABLE
         git_output
      OUTPUT_STRIP_TRAILING_WHITESPACE
      ERROR_QUIET
   )

   if( git_output )
      list( GET git_output 0 GIT_COMMIT_SHORT )
      list( GET git_output 1 GIT_COMMIT_LONG )
      list( GET git_output 2 GIT_COMMIT_TIME )

      file(WRITE
         "${CMAKE_BINARY_DIR}/Variables.cmake"
         "set( AUDACITY_BUILD_LEVEL ${AUDACITY_BUILD_LEVEL} )\nset( AUDACITY_REV_LONG \"${GIT_COMMIT_LONG}\" )\nset( AUDACITY_REV_TIME \"${GIT_COMMIT_TIME}\" )\n"
      )
   endif()
endif()
message( STATUS "  Current Commit: ${GIT_COMMIT_SHORT}" )
message( STATUS )

# Organize subdirectories/targets into folders for the IDEs
set_property( GLOBAL PROPERTY USE_FOLDERS ON )

if( CMAKE_GENERATOR MATCHES "Visual Studio" )
   # Make sure Audacity is the startup project
   set_directory_properties(
      PROPERTIES
         VS_STARTUP_PROJECT "${CMAKE_PROJECT_NAME}"
   )

   # Build using multiple processors
   foreach( config ${CMAKE_CONFIGURATION_TYPES} )
      string( TOUPPER "${config}" config )
      string( APPEND CMAKE_C_FLAGS_${config} " /MP" )
      string( APPEND CMAKE_CXX_FLAGS_${config} " /MP" )
   endforeach()

   # Define system library information, but we'll do the install
   set( CMAKE_INSTALL_SYSTEM_RUNTIME_LIBS_SKIP YES )
   set( CMAKE_INSTALL_UCRT_LIBRARIES NO )
   set( CMAKE_INSTALL_MFC_LIBRARIES NO )
   set( CMAKE_INSTALL_OPENMP_LIBRARIES NO )
   include( InstallRequiredSystemLibraries )
endif()

# Where the final product is stored
set( CMAKE_RUNTIME_OUTPUT_DIRECTORY ${CMAKE_BINARY_DIR} )

# Define the non-install and executable paths
if( CMAKE_CONFIGURATION_TYPES )
   set( _DESTDIR "${CMAKE_RUNTIME_OUTPUT_DIRECTORY}/${CMAKE_CFG_INTDIR}" )
else()
   set( _DESTDIR "${CMAKE_RUNTIME_OUTPUT_DIRECTORY}/${CMAKE_BUILD_TYPE}" )
endif()

set( _DEST "${_DESTDIR}" )
set( INSTALL_PREFIX "${CMAKE_INSTALL_PREFIX}" )
set( _LIBDIR "${CMAKE_INSTALL_LIBDIR}" )
set( _DATADIR "${CMAKE_INSTALL_DATADIR}" )
set( _PKGLIB "${_LIBDIR}/audacity" )
set( _PKGDATA "${_DATADIR}/audacity/" )
set( _MANDIR "${CMAKE_INSTALL_MANDIR}" )
set( _MODDIR "${_PKGLIB}/modules" )
set( _EXEDIR "${CMAKE_INSTALL_BINDIR}" )

# Setup RPATH handling
set( CMAKE_BUILD_RPATH "$ORIGIN/../${_PKGLIB}" )
set( CMAKE_BUILD_WITH_INSTALL_RPATH FALSE )
set( CMAKE_INSTALL_RPATH "$ORIGIN/../${_PKGLIB}" )
set( CMAKE_INSTALL_RPATH_USE_LINK_PATH FALSE )

# Adjust them for the Mac
if( CMAKE_SYSTEM_NAME MATCHES "Darwin" )
   set( _APPDIR "Audacity.app/Contents" )
   set( _DEST "${_DESTDIR}/${_APPDIR}" )
   set( _EXEDIR "${_APPDIR}/MacOS" )
   set( _MODDIR "${_APPDIR}/modules" )
   set( _PKGLIB "${_APPDIR}/Frameworks" )

   set( CMAKE_MACOSX_RPATH OFF )
   set( CMAKE_INSTALL_RPATH "@loader_path/../Frameworks" )
   set( CMAKE_BUILD_WITH_INSTALL_NAME_DIR ON)
   set( CMAKE_INSTALL_NAME_DIR "@loader_path/../Frameworks" )
   set( CMAKE_BUILD_WITH_INSTALL_RPATH ON )
elseif( WIN32 )
   set( _EXEDIR "" )
   set( _PKGLIB "" )
   set( _MODDIR "modules" )
endif()

if( ${_OPT}has_vst3 AND CMAKE_CXX_COMPILER_ID MATCHES "GNU" )
   #VST3 module_linux.cpp uses c++ fs features
   #Once compiler minimum version is upgraded to 9.1+
   #we don't need this option any more
   list( APPEND CMAKE_REQUIRED_LIBRARIES -lstdc++fs )
endif()

# Add the math library (if found) to the list of required libraries
check_library_exists( m pow "" HAVE_LIBM )
if( HAVE_LIBM )
   list( APPEND CMAKE_REQUIRED_LIBRARIES -lm )
endif()

check_library_exists( atomic __atomic_fetch_add_4 "" HAVE_LIBATOMIC )
if( HAVE_LIBATOMIC )
  list( APPEND CMAKE_REQUIRED_LIBRARIES -latomic )
endif()

# Add the dynamic linker library (if needed) to the list of required libraries
list( APPEND CMAKE_REQUIRED_LIBRARIES ${CMAKE_DL_LIBS} )

# Make sure they're used during the link steps
set( CMAKE_LINK_INTERFACE_LIBRARIES ${CMAKE_REQUIRED_LIBRARIES} )

# Various common checks whose results are used by the different targets
test_big_endian( WORDS_BIGENDIAN )

# Check for compiler flags
set( MMX_FLAG "" CACHE INTERNAL "" )
set( SSE_FLAG "" CACHE INTERNAL "" )
if( CMAKE_CXX_COMPILER_ID MATCHES "AppleClang|Clang|GNU" )
   check_cxx_compiler_flag( "-mmmx" HAVE_MMX )
   if( HAVE_MMX AND NOT IS_64BIT )
      set( MMX_FLAG "-mmmx" CACHE INTERNAL "" )
   endif()

   check_cxx_compiler_flag( "-msse" HAVE_SSE )
   if( HAVE_SSE AND NOT IS_64BIT )
      set( SSE_FLAG "-msse" CACHE INTERNAL "" )
   endif()

   check_cxx_compiler_flag( "-msse2" HAVE_SSE2 )
   if( HAVE_SSE2 AND NOT IS_64BIT )
      set( SSE_FLAG "-msse2" CACHE INTERNAL "" )
   endif()
elseif( CMAKE_CXX_COMPILER_ID MATCHES "MSVC" )
   set( HAVE_MMX ON )
   set( HAVE_SSE ON )
   set( HAVE_SSE2 ON )
   if( NOT IS_64BIT )
      set( SSE_FLAG "/arch:SSE2" )
   endif()

   # Windows 11 SDK has a bug in winnt.h header, which breaks RC invocation
   # https://issueexplorer.com/issue/microsoft/Windows-Dev-Performance/98
   # TODO: We need to check if we are building for ARM64 here
   if( IS_64BIT )
      set(CMAKE_RC_FLAGS "/D_AMD64_")
   else()
      set(CMAKE_RC_FLAGS "/D_X86_")
   endif()
endif()

check_include_files( "float.h;stdarg.h;stdlib.h;string.h" STDC_HEADERS )

check_include_file( "assert.h" HAVE_ASSERT_H )
check_include_file( "fenv.h" HAVE_FENV_H )
check_include_file( "inttypes.h" HAVE_INTTYPES_H )
if( CMAKE_SYSTEM_NAME MATCHES "FreeBSD" OR CMAKE_SYSTEM_NAME MATCHES "OpenBSD" )
  check_include_file( "stdlib.h" HAVE_MALLOC_H )
else()
  check_include_file( "malloc.h" HAVE_MALLOC_H )
endif()
check_include_file( "memory.h" HAVE_MEMORY_H )
check_include_file( "stdbool.h" HAVE_STDBOOL_H )
check_include_file( "stdint.h" HAVE_STDINT_H )
check_include_file( "stdlib.h" HAVE_STDLIB_H )
check_include_file( "string.h" HAVE_STRING_H )
check_include_file( "strings.h" HAVE_STRINGS_H )
check_include_file( "unistd.h" HAVE_UNISTD_H )
check_include_file( "sys/stat.h" HAVE_SYS_STAT_H )
check_include_file( "sys/types.h" HAVE_SYS_TYPES_H )
check_include_file( "dlfcn.h" HAVE_DLFCN_H )

check_symbol_exists( fileno "stdio.h" HAVE_FILENO )
check_symbol_exists( flock "sys/file.h" HAVE_FLOCK )
check_symbol_exists( gmtime "time.h" HAVE_GMTIME )
check_symbol_exists( gmtime_r "time.h" HAVE_GMTIME_R )
check_symbol_exists( lrint "math.h" HAVE_LRINT )
check_symbol_exists( lrintf "math.h" HAVE_LRINTF )
check_symbol_exists( lstat "sys/stat.h" HAVE_LSTAT )
check_symbol_exists( mlock "sys/mman.h" HAVE_MLOCK )
check_symbol_exists( posix_fadvise "fcntl.h" HAVE_POSIX_FADVISE )
check_symbol_exists( posix_memalign "stdlib.h" HAVE_POSIX_MEMALIGN )

check_type_size( "short" SIZEOF_SHORT LANGUAGE C )
check_type_size( "int" SIZEOF_INT LANGUAGE C )
check_type_size( "long" SIZEOF_LONG LANGUAGE C )
check_type_size( "float" SIZEOF_FLOAT LANGUAGE C )

# We'll be using it if it's available
find_package( PkgConfig QUIET )

# Mostly just to make the CMP0072 policy happy
find_package( OpenGL QUIET )

# Precreate the lib and lib64 directories so we can make then the same
if( NOT EXISTS "${CMAKE_BINARY_DIR}/lib" )
   file( MAKE_DIRECTORY "${CMAKE_BINARY_DIR}/lib" )
endif()

# Only create on systems that need it, effectively excluding Windows where links
# may not work due to insufficient privileges
if( NOT CMAKE_INSTALL_LIBDIR STREQUAL "lib" AND NOT EXISTS "${CMAKE_BINARY_DIR}/lib64" )
   file( CREATE_LINK "${CMAKE_BINARY_DIR}/lib" "${CMAKE_BINARY_DIR}/lib64" SYMBOLIC )
endif()

# Define Audacity's name
if( CMAKE_SYSTEM_NAME MATCHES "Darwin|Windows" )
   set( AUDACITY_NAME "Audacity" )
else()
   set( AUDACITY_NAME "audacity" )
endif()

# Create short and full version strings
set( AUDACITY_DIST_VERSION ${AUDACITY_VERSION}.${AUDACITY_RELEASE}.${AUDACITY_REVISION} )
set( AUDACITY_INFO_VERSION ${AUDACITY_VERSION}.${AUDACITY_RELEASE}.${AUDACITY_REVISION}.${AUDACITY_MODLEVEL} )

include( AudacityDependencies )
include( AudacityTesting )
# define EXPERIMENTAL flags
# Do this before consistency checks for added third-party libraries
include( "src/Experimental.cmake" )

cmd_option( ${_OPT}use_ffmpeg
   "Use ffmpeg library [loaded, off]"
   "loaded"
   STRINGS "loaded" "off"
)

if( ${_OPT}use_ffmpeg )
   set(USE_FFMPEG Yes)
endif()

# Add our children
add_subdirectory( "cmake-proxies" )

# This libraries have 3d party dependencies.
# Moreover, portmixer is only available as a part of
# Audacity source tree now.
cmd_option( ${_OPT}use_portmixer "Build PortMixer support into Audacity" On)
if( ${_OPT}use_portmixer )
   set(USE_PORTMIXER Yes)
   add_subdirectory( "lib-src/portmixer" )
endif()

cmd_option( ${_OPT}use_nyquist "Build Nyquist support into Audacity" On)
if( ${_OPT}use_nyquist )
   set(USE_NYQUIST Yes)
   add_subdirectory( "lib-src/libnyquist" )
endif()

add_subdirectory( "help" )

if(${_OPT}has_crashreports)
   add_subdirectory( "crashreporter" )
endif()

# Detect, which version of FileDialog to use for
# We always assume that GTK is used on platforms other than Windows and macOS,
# as there is no other implementation available now
if( CMAKE_SYSTEM_NAME MATCHES "Darwin" )
   set( wxIS_MAC on )
elseif( CMAKE_SYSTEM_NAME MATCHES "Windows" )
   set ( wxIS_WIN on )
else()
   set ( wxIS_GTK on)
endif()

# Handle Ladspa option
cmd_option(
   ${_OPT}use_ladspa
   "Use LADSPA plug-in support [on, off]"
   ON
)
set( USE_LADSPA ${${_OPT}use_ladspa} CACHE INTERNAL "" )

# Handle Audio Units option
if( CMAKE_SYSTEM_NAME MATCHES "Darwin" )
   cmd_option(
      ${_OPT}use_audio_units
      "Use Audio Units plug-in support [on, off]"
      ON
   )
   set( USE_AUDIO_UNITS ${${_OPT}use_audio_units} CACHE INTERNAL "" )
endif()

add_subdirectory( "images" )
add_subdirectory( "libraries" )
add_subdirectory( "locale" )
add_subdirectory( "src" )
add_subdirectory( "modules" )
add_subdirectory( "nyquist" )
add_subdirectory( "plug-ins" )

add_subdirectory( "tests/journals" )

# Generate config file
if( CMAKE_SYSTEM_NAME MATCHES "Windows" )
   configure_file( src/audacity_config.h.in src/private/configwin.h )
elseif( CMAKE_SYSTEM_NAME MATCHES "Darwin" )
   set( HAVE_VISIBILITY 1 )
   configure_file( src/audacity_config.h.in src/private/configmac.h )
else()
   set( HAVE_VISIBILITY 1 )
   configure_file( src/audacity_config.h.in src/private/configunix.h )
endif()

# Generate a picture of module dependencies
string( JOIN "\n" GRAPH_EDGES ${GRAPH_EDGES} )
# Choose edge attributes making it easy to hover at either end of edge
# and see a tooltip describing the edge, in svg image
file( WRITE "${CMAKE_CURRENT_BINARY_DIR}/modules.dot" "digraph {
   graph [rankdir=LR newrank=true] edge [dir=both,arrowtail=inv] \n"
   "${GRAPH_SUBGRAPHS}\n"
   "${GRAPH_EDGES}"
   "\n}\n"
)
execute_process( COMMAND
   dot -O -Tsvg "${CMAKE_CURRENT_BINARY_DIR}/modules.dot" )

#
# Code signing
#

cmd_option( ${_OPT}perform_codesign
            "Perform code signing during the install step. This only works on Windows and macOS."
            Off
)

cmake_dependent_option(
   ${_OPT}perform_notarization
   "Perform notarization during the install step. This only works on macOS."
   Off
   "${_OPT}perform_codesign;APPLE"
   Off
)

if( ${_OPT}perform_codesign )
   include( AudacityCodeSigning )
endif()

#
# Packaging
#

cmd_option( ${_OPT}package_manual
            "Package the manual along with the DMG and InnoSetup targets"
            Off
)

# Variables, that are common for all package targets

if( CMAKE_SYSTEM_NAME MATCHES "Windows" )
   include( AudacityInnoSetup )
endif()

# Uncomment what follows for symbol values.
#[[
   get_cmake_property( _variableNames VARIABLES )
   foreach( _variableName ${_variableNames} )
      message( STATUS "${_variableName}=${${_variableName}}" )
   endforeach()
#]]
#[[
   include( PrintProperties )
   print_properties( TARGET "wxWidgets" )
#]]

include( Package ) # do this last<|MERGE_RESOLUTION|>--- conflicted
+++ resolved
@@ -31,13 +31,8 @@
 # Increment as appropriate after release of a new version, and set back
 # AUDACITY_BUILD_LEVEL to 0
 set( AUDACITY_VERSION 3 )
-<<<<<<< HEAD
 set( AUDACITY_RELEASE 6 )
 set( AUDACITY_REVISION 0 )
-=======
-set( AUDACITY_RELEASE 5 )
-set( AUDACITY_REVISION 1 )
->>>>>>> d8f4c2d3
 set( AUDACITY_MODLEVEL 0 )
 
 string( TIMESTAMP __TDATE__ "%Y%m%d" )
